//
// This file is part of BigWham.
//
// Created by Brice Lecampion on 22.12.19.
// Copyright (c) EPFL (Ecole Polytechnique Fédérale de Lausanne) , Switzerland,
// Geo-Energy Laboratory, 2016-2020.  All rights reserved. See the LICENSE.TXT
// file for more details.
//

#include <iostream>
#include <cmath>
#include <il/Array2D.h>
#include <src/core/FaceData.cpp>
#include <src/core/FaceData.h>
#include <BigWham.h>
#include <src/elasticity/3d/Elastic3DT0_element.h>

#include <string>
#include <random>



#include <Hmat-lib/cluster/cluster.h>
#include <Hmat-lib/compression/toHMatrix.h>
#include <Hmat-lib/hmatrix/HMatrix.h>
#include <Hmat-lib/hmatrix/HMatrixUtils.h>
#include <Hmat-lib/linearAlgebra/blas/hdot.h>
#include <Hmat-lib/linearAlgebra/factorization/luDecomposition.h>
#include <elasticity/2d/ElasticHMatrix2DP0.h>
#include <elasticity/2d/ElasticHMatrix2DP1.h>
#include <elasticity/3d/ElasticHMatrix3DT0.h>
#include <elasticity/PostProcessDDM_2d.h>
#include <elasticity/2d/FullMatrixAssembly2D.h>
#include <src/core/ElasticProperties.h>
//#include <src/solvers/HIterativeSolverUtilities.h>
#include <src/_test/elastic3DR0_element_benchmark.h>
#include <chrono>

int test2DP1(){

  std::cout << "-------------- test2DP1 ---------------------\n";
  // this routine is for testing different component of the library
  //  here 2DP1 kernel.

// simple 1D mesh
  il::int_t ne=40;

  il::Array2D<double> nodes{ne+1,2,0.};
  il::Array2D<il::int_t> conn{ne,2};
  for (il::int_t i=0;i<ne+1;i++){
    nodes(i,0)=-1.0+2.0*i/ne;
    nodes(i,1)=0.;
  }
 for (il::int_t i=0;i<ne;i++){
   conn(i,0)=i;
   conn(i,1)=i+1;
 }

  bie::Mesh test2(nodes,conn,1);
  il::Array2D<double> coll_points = test2.getCollocationPoints();

  il::int_t leaf_size=32; //test->max_leaf_size;
  il::Timer tt;
  tt.Start();
  const il::Cluster cluster = il::cluster(leaf_size, il::io, coll_points);

  const il::Tree<il::SubHMatrix, 4> hmatrix_tree =
      il::hmatrixTree(coll_points, cluster.partition, 0.0);
  tt.Stop();

  std::cout << "Time for cluster construction " << tt.time() <<"\n";
  tt.Reset();
  std::cout << cluster.partition.depth() <<"\n";

  bie::ElasticProperties elas_aux(1.0,0.2);

  il::HMatrix<double> h_ ;
  const bie::ElasticHMatrix2DP1<double> M{coll_points, cluster.permutation,
                                            test2, elas_aux};

  std::cout << " create h mat " << M.size(0) <<"\n";

  h_= il::toHMatrix(M, hmatrix_tree, 0.001);
  std::cout << " create h mat ended " << h_.isBuilt() <<"\n";
  std::cout << " compression ratio " << il::compressionRatio(h_)<<"\n";

  double Ep=1.0/(1.0-0.2*0.2);
  double sig = 1.0;
  double a=1.0;
  double coef = 4.0 * sig / (Ep);
  // at collocation points
  il::Array<double> wsol_coll{coll_points.size(0), 0.};
  for (int i = 0; i < coll_points.size(0); ++i) {
    if (std::abs(coll_points(i,0)) < a) {
      wsol_coll[i] = coef * sqrt(pow(a, 2) - pow(coll_points(i,0), 2));
    }
  }
  //at corresponding nodes - works here due to simple mesh....
  il::Array<double> wsol_nodes{coll_points.size(0), 0.};
  double aux_x=0.; int j=0;
  for (int i = 0; i < conn.size(0); ++i) {

    aux_x=nodes(conn(i,0),0);
    if (std::abs(aux_x) < a) {
      wsol_nodes[j] = coef * sqrt(pow(a, 2) - pow(aux_x, 2));
    }
    j++;
    aux_x=nodes(conn(i,1),0);
    if (std::abs(aux_x) < a) {
      wsol_nodes[j] = coef * sqrt(pow(a, 2) - pow(aux_x, 2));
    }
    j++;
  }

  il::Array<double> xx{coll_points.size(0)*2};

  for (il::int_t i=0;i<xx.size()/2;i++){
     xx[2*i]=0.0;
     xx[2*i+1]=wsol_nodes[i];
  }

 il::Array< double> y=il::dot(h_,xx);

  // now testing the Bigwhamio class...
  Bigwhamio testbie;
  //Bigwhamio *test = new Bigwhamio();


  std::vector<double> f_coor;
  f_coor.assign(2*test2.numberOfNodes(),0.);
  for (il::int_t i=0;i<test2.numberOfNodes();i++){
    f_coor[2*i]=test2.coordinates(i,0);
    f_coor[2*i+1]=test2.coordinates(i,1);
  }

  std::vector<int64_t> f_conn;
  f_conn.assign(2*test2.numberOfElts(),0);
  for (il::int_t i=0;i<test2.numberOfElts();i++){
    f_conn[2*i]=test2.connectivity(i,0);
    f_conn[2*i+1]=test2.connectivity(i,1);
  }

  std::vector<double> f_prop;
  f_prop.assign(2,0);
  f_prop[0]=elas_aux.getE();
  f_prop[1]=elas_aux.getNu();

  std::string ker="2DP1";

  std::cout << " now setting things in bigwhamio obj \n";

  testbie.set(f_coor,f_conn,ker,f_prop,leaf_size,0.,0.001);


  std::cout        <<  " C R :"<< testbie.getCompressionRatio() <<"\n";

  std::vector<double> x;
  x.assign(xx.size(),0.);
  for (il::int_t i=0;i<xx.size();i++){
    x[i]=xx[i];
  }

  std::vector<double> y2=testbie.hdotProduct(x);
  std::cout << " elastic dot product solution:: \n";
  for (il::int_t i=0;i<coll_points.size(0);i++){
    std::cout <<" y " << i  <<" " << y[2*i] << " - with obj - " << y2[2*i]  <<"\n";
    std::cout <<" y " << i  <<" " << y[2*i+1] << " - with obj - " << y2[2*i+1] <<"\n";
  }

  std::cout << "-------------- End of 2DP1 - tests ------------- " << "\n";

  return  0;

}
///////////////////////////////////////////////////////////////////////////////


/////////////////////////////////////////////////////////////////////////////////
int testS3DP0(){
// testing the S3DP0 kernel implementation on griffith crack
  std::cout << "-------------- testS3DP0 ---------------------\n";

  std::cout << " testing the S3DP0 kernel implementation on griffith crack" << "\n";
// simple 1D mesh
  il::int_t ne=140;

  il::Array2D<double> nodes{ne+1,2,0.};
  il::Array2D<il::int_t> conn{ne,2};

  for (il::int_t i=0;i<ne+1;i++){
    nodes(i,0)=-1.0+2.0*i/ne;
    nodes(i,1)=0.;
  }

  for (il::int_t i=0;i<ne;i++){
    conn(i,0)=i;
    conn(i,1)=i+1;
  }
  bie::Mesh Mesh0(nodes,conn,0);

  il::Array2D<double> coll_points = Mesh0.getCollocationPoints();

  il::int_t leaf_size=12;
  il::Timer tt;
  tt.Start();
  const il::Cluster cluster = il::cluster(leaf_size, il::io, coll_points);

  const il::Tree<il::SubHMatrix, 4> hmatrix_tree =
      il::hmatrixTree(coll_points, cluster.partition, 10.0);
  tt.Stop();
  std::cout << "Time for cluster construction " << tt.time() <<"\n";
  tt.Reset();
  std::cout << cluster.partition.depth() <<"\n";

  bie::ElasticProperties elas_aux(1.0,0.2);

  il::HMatrix<double> h_ ;
  const bie::ElasticHMatrix2DP0<double> M{coll_points, cluster.permutation,
                                          Mesh0, elas_aux, 10000.};

//  std::cout << " in set h mat 2 " << cluster.permutation.size() << " e aca " << test->epsilon_aca <<"\n";

  std::cout << " create h mat " << M.size(0) <<"\n";
  h_= il::toHMatrix(M, hmatrix_tree, 0.001);
  std::cout << " create h mat ended " << h_.isBuilt() <<"\n";
  std::cout << " compression ratio " << il::compressionRatio(h_)<<"\n";

  double Ep=1.0/(1.0-0.2*0.2);
  double sig = 1.0;
  double a=1.0;

  double coef = 4.0 * sig / (Ep);

  // compute analyticla solution at collocation points
  il::Array<double> wsol_coll{coll_points.size(0), 0.};

  for (int i = 0; i < coll_points.size(0); ++i) {
    if (std::abs(coll_points(i,0)) < a) {
      wsol_coll[i] = coef * sqrt(pow(a, 2) - pow(coll_points(i,0), 2));
    }
  }
  //at corresponding nodes - works here due to simple mesh....

  il::Array<double> xx{coll_points.size(0)*2};

  for (il::int_t i=0;i<xx.size()/2;i++){
    xx[2*i]=0.0;
    xx[2*i+1]=wsol_coll[i];
  }

  il::Array< double> y=il::dot(h_,xx);

  std::cout << " Now creating similar BigWham instance \n";
  std::string kernelname = "S3DP0";

  // now testing the Bigwhamio class...
  Bigwhamio testbie;
  //Bigwhamio *test = new Bigwhamio();


  std::vector<double> f_coor;
  f_coor.assign(2*Mesh0.numberOfNodes(),0.);
  for (il::int_t i=0;i<Mesh0.numberOfNodes();i++){
    f_coor[2*i]=Mesh0.coordinates(i,0);
    f_coor[2*i+1]=Mesh0.coordinates(i,1);
  }

  std::vector<int64_t> f_conn;
  f_conn.assign(2*Mesh0.numberOfElts(),0);
  for (il::int_t i=0;i<Mesh0.numberOfElts();i++){
    f_conn[2*i]=Mesh0.connectivity(i,0);
    f_conn[2*i+1]=Mesh0.connectivity(i,1);
  }

  std::vector<double> f_prop;
  f_prop.assign(3,0);
  f_prop[0]=elas_aux.getE();
  f_prop[1]=elas_aux.getNu();
  f_prop[2]=1000.;

  std::cout << " now setting things in bigwhamio obj \n";

  testbie.set(f_coor,f_conn,kernelname,f_prop,22,0.4,0.001);

  std::cout        <<  " C R :"<< testbie.getCompressionRatio() <<"\n";

  std::vector<double> x;
  x.assign(xx.size(),0.);
  for (il::int_t i=0;i<xx.size();i++){
    x[i]=xx[i];
  }

  std::vector<double> y2=testbie.hdotProduct(x);
  std::cout << " elastic dot product solution:: \n";
  for (il::int_t i=0;i<coll_points.size(0);i++){
    std::cout <<" y " << i  <<" " << y[2*i] << " - with obj - " << y2[2*i]  <<"\n";
    std::cout <<" y " << i  <<" " << y[2*i+1] << " - with obj - " << y2[2*i+1] <<"\n";
  }


  std::cout << " build ?" << testbie.isBuilt()
            <<  " CR :"<< testbie.getCompressionRatio() << " CR   " <<"\n";


  std::cout << " TEst h - pattern \n";

  std::string hpatfilename = "/Users/bricelecampion/ClionProjects/BigWham/cmake-build-debug/Hpat.csv";

  il::output_hmatPatternF(h_,hpatfilename);

  il::Array2D<il::int_t> pat_SPOT = il::output_hmatPattern(h_);

  std::cout << "n blocks "  << " / " << pat_SPOT.size(1) << "\n";

  int k=0;
  for (il::int_t i=0;i<pat_SPOT.size(1);i++){
    il::spot_t s(pat_SPOT(0,i));
    k=2;
    if (h_.isFullRank(s)) {
      k=0;
      il::Array2DView<double > A =h_.asFullRank(s);
       std::cout << "block :" << i  << " | " << pat_SPOT(1,i) << "," << pat_SPOT(2,i) <<
       "/ " << pat_SPOT(1,i)+A.size(0)-1 << "," <<pat_SPOT(2,i)+A.size(1)-1 <<
       " -   "  << k << " - "  << A.size(0)*A.size(1) << "\n";
    } else if(h_.isLowRank(s)) {
      k=1;
      il::Array2DView<double > A = h_.asLowRankA(s);
      il::Array2DView<double> B = h_.asLowRankB(s);
      std::cout << "block :" << i  << " | " << pat_SPOT(1,i) << "," << pat_SPOT(2,i) <<
                "/ " << pat_SPOT(1,i)+A.size(0)-1 << "," <<pat_SPOT(2,i)+B.size(0)-1
                << " - "  <<  k <<  " - "  << A.size(0)*A.size(1)+B.size(0)*B.size(1) << "\n";
    }
      std::cout <<" block " << i << " :: " << pat_SPOT(0,i) << " - " << h_.isHierarchical(s) <<"\n";
  }

  std::vector<double> val_list;
  std::vector<int> pos_list;

  testbie.getFullBlocks(val_list, pos_list);

  std::cout << "n full block entry" << val_list.size() <<"\n";
  std::cout << " hmat size " << testbie.matrixSize(0) <<"\n";

  il::Array2D<double> mypts{3,2,0.};
  mypts(0,0)=1.5;
  mypts(1,0)=2.;
  mypts(2,0)=2.5;

  il::Array2D<double> stress=bie::computeStresses2D(mypts,Mesh0,elas_aux,xx,bie::point_stress_s3d_dp0_dd,1000.);
  for (il::int_t i=0;i<3;i++){
    std::cout << "stresses " << stress(i,0) << " - " << stress(i,1) <<  " - " << stress(i,2) <<"\n";

  }
  std::cout << "----------end of S3DP0 test ---------------------\n";

  return 0;
}
///////////////////////////////////////////////////////////////////////////////


///////////////////////////////////////////////////////////////////////////////
int testFullMat()
{
  std::cout << "--------------- testFullMat ---------------------\n";
// simple 1D mesh
  il::int_t ne=100;

  il::Array2D<double> nodes{ne+1,2,0.};
  il::Array2D<il::int_t> conn{ne,2};
  for (il::int_t i=0;i<ne+1;i++){
    nodes(i,0)=-1.0+2.0*i/ne;
    nodes(i,1)=0.;
  }
  for (il::int_t i=0;i<ne;i++){
    conn(i,0)=i;
    conn(i,1)=i+1;
  }

  bie::Mesh mesh(nodes,conn,1);

  bie::ElasticProperties elas(1.0,0.2);

  il::Timer tt;
  tt.Start();
  std::cout << "start of assembly \n " ;
  il::Array2D<double> Mfull = serialFullMatrix2d(mesh,elas,bie::normal_shear_stress_kernel_dp1_dd_nodal,0.);
  tt.Stop();
  std::cout << "time of assembly " << tt.time() <<"\n";
  tt.Reset();

  il::Array<il::int_t> permut{mesh.numberCollocationPoints(),0};
  for (il::int_t i=0;i<mesh.numberCollocationPoints();i++){
    permut[i]=i;
  }
  tt.Start();
  il::Array2D<double> Mfull2 =
      parallelFullMatrix2d(mesh, elas, permut, 0.,
                           bie::normal_shear_stress_kernel_dp1_dd_nodal);
  tt.Stop();
  std::cout << "time of parallel assembly  " << tt.time();

  /// dot-product of linear system and checks
  double Ep=1.0/(1.0-0.2*0.2);
  double sig = 1.0;
  double a=1.0;
  double coef = 4.0 * sig / (Ep);
  // at collocation points
  il::Array<double> wsol_coll{mesh.numberCollocationPoints(), 0.};
  auto coll_points=mesh.getCollocationPoints();
  for (int i = 0; i < coll_points.size(0); ++i) {
    if (std::abs(coll_points(i,0)) < a) {
      wsol_coll[i] = coef * sqrt(pow(a, 2) - pow(coll_points(i,0), 2));
    }
  }
  //at corresponding nodes - works here due to simple mesh....
  il::Array<double> wsol_nodes{coll_points.size(0), 0.};
  double aux_x=0.; int j=0;
  for (int i = 0; i < conn.size(0); ++i) {

    aux_x=nodes(conn(i,0),0);
    if (std::abs(aux_x) < a) {
      wsol_nodes[j] = coef * sqrt(pow(a, 2) - pow(aux_x, 2));
    }
    j++;
    aux_x=nodes(conn(i,1),0);
    if (std::abs(aux_x) < a) {
      wsol_nodes[j] = coef * sqrt(pow(a, 2) - pow(aux_x, 2));
    }
    j++;
  }

  il::Array<double> xx{coll_points.size(0)*2};

  for (il::int_t i=0;i<xx.size()/2;i++){
    xx[2*i]=0.0;
    xx[2*i+1]=wsol_nodes[i];
//    std::cout <<" x_s " << i <<" "<< xx[2*i] <<"\n";
//    std::cout <<" x_n " << i <<" "<< xx[2*i+1] <<"\n";
  }

  il::Array< double> y1=il::dot(Mfull,xx);
  il::Array< double> y2=il::dot(Mfull2,xx);

  for (il::int_t i=0;i<coll_points.size(0);i++){
    std::cout <<" y (1) " << i  <<" / " << y1[2*i] <<" y (2) " << i  << " /  " << y2[2*i] <<"\n";
    std::cout <<" y (1) " << i  <<" / " << y1[2*i+1] <<" y (2) " << i  <<" / " << y2[2*i+1] <<"\n";
  }

  std::cout << "----------end of testFullMat ---------------------\n";

  return 0;

}
///////////////////////////////////////////////////////////////////////////////

int testHdot() {
  std::cout << "--------------- testHdot ---------------------\n";

  // star cracks mesh - crack length unity
  il::int_t nfracs=6;
  il::int_t ne_per_frac=800;
  il::Array<double> rad{ne_per_frac+1,0.};
  il::Array<double> angle{nfracs,0.};
//
  for (il::int_t i=0;i<=ne_per_frac;i++){
    rad[i]=1.*i/ne_per_frac;
  }
  for (il::int_t i=0;i<nfracs;i++){
    angle[i]=2*(il::pi)*i/nfracs;
  }
//
  il::int_t ne=ne_per_frac*nfracs;
  il::Array2D<double> nodes{ne+1,2,0.};
  il::Array2D<il::int_t> conn{ne,2};
  il::int_t index=0;
   nodes(index,0)=0.;
   nodes(index,1)=0.;
  for (il::int_t i=0;i<nfracs;i++){
    for (il::int_t j=1;j<ne_per_frac+1;j++){
      index++;
      nodes(index,0)=rad[j]*cos(angle[i]);
      nodes(index,1)=rad[j]*sin(angle[i]);
    }
  }

  for (il::int_t i=0;i<ne;i++){
    conn(i,0)=i;
    conn(i,1)=i+1;
  }
  for (il::int_t j=0;j<nfracs;j++){
    // first node of each fract is the first nod of the mesh.
    conn(j*ne_per_frac,0)=0;
  }

  std::cout << " N unknowns: " << 4*ne <<"\n";
  bie::Mesh mesh(nodes,conn,1);

  bie::ElasticProperties elas(1.0,0.2);
  il::Array2D<double> coll_points = mesh.getCollocationPoints();

  il::int_t leaf_size=32;
  il::Timer tt;
  tt.Start();
  const il::Cluster cluster = il::cluster(leaf_size, il::io, coll_points);

  tt.Stop();
  std::cout << "Time for  cluster tree construction " << tt.time() <<"\n";
  std::cout << " cluster depth ..." <<  cluster.partition.depth() <<"\n";
  std::cout << " cluster - part " << cluster.permutation.size() << "\n";

  tt.Reset();
//  std::cout << " press enter to continue ...\n";
//  std::cin.ignore(); // pause while user do not enter return

  tt.Start();
  const il::Tree<il::SubHMatrix, 4> hmatrix_tree =
      il::hmatrixTree(coll_points, cluster.partition, 3.0);
  tt.Stop();
  std::cout << "Time for binary cluster tree construction " << tt.time() <<"\n";
  std::cout << " binary cluster depth ..." << hmatrix_tree.depth() << "\n";
  std::cout << " root - " << hmatrix_tree.root().index << "\n";

  tt.Reset();
 // std::cout << " press enter to continue ...\n";
  //std::cin.ignore(); // pause while user do not enter return


  il::HMatrix<double> h_ ;
  const bie::ElasticHMatrix2DP1<double> M{coll_points, cluster.permutation,
                                          mesh, elas};

  std::cout << " create h mat - size " << M.size(0) << " * " << M.size(1) <<"\n";
  tt.Start();
  h_= il::toHMatrix(M, hmatrix_tree, 0.0001);
  tt.Stop();

  std::cout << " create h mat ended " << h_.isBuilt() <<  " in " << tt.time() <<  "\n";
  std::cout << " compression ratio " << il::compressionRatio(h_)<<"\n";
  std::cout << " Compressed memory " << (il::compressionRatio(h_)*8*(4*ne*4*ne)) <<"\n";
  std::cout << " dense case memory " << 8*(4*ne*4*ne) << "\n";

 // std::cout << " press enter to continue ...\n";
  //std::cin.ignore(); // pause while user do not enter return
  tt.Reset();
  tt.Start();
  il::Array2D<il::int_t> pattern=output_hmatPattern(h_);
  tt.Stop();
  std::cout << " time for getting pattern "  << tt.time() <<  " number of blocks "  << pattern.size(1) << "\n";
  tt.Reset();
  /// dot-product of linear system and checks
  double Ep=1.0/(1.0-0.2*0.2);
  double sig = 1.0;
  double a=1.0;
  double coef = 4.0 * sig / (Ep);
  // at collocation points
  il::Array<double> wsol_coll{mesh.numberCollocationPoints(), 0.};
  for (int i = 0; i < coll_points.size(0); ++i) {
    if (std::abs(coll_points(i,0)) < a) {
      wsol_coll[i] = coef * sqrt(pow(a, 2) - pow(coll_points(i,0), 2));
    }
  }
  //at corresponding nodes - works here due to simple mesh....
  il::Array<double> wsol_nodes{coll_points.size(0), 0.};
  double aux_x=0.; int j=0;
  for (int i = 0; i < conn.size(0); ++i) {
    aux_x=nodes(conn(i,0),0);
    if (std::abs(aux_x) < a) {
      wsol_nodes[j] = coef * sqrt(pow(a, 2) - pow(aux_x, 2));
    }
    j++;
    aux_x=nodes(conn(i,1),0);
    if (std::abs(aux_x) < a) {
      wsol_nodes[j] = coef * sqrt(pow(a, 2) - pow(aux_x, 2));
    }
    j++;
  }

  il::Array<double> xx{coll_points.size(0)*2};

  for (il::int_t i=0;i<xx.size()/2;i++){
    xx[2*i]=0.0;
    xx[2*i+1]=wsol_nodes[i];
  }

  tt.Start();
  il::Array< double> y1=il::dot(h_,xx);
  tt.Stop();
  std::cout << " time for recursive hdot " << tt.time() <<"\n";
  tt.Reset();
  tt.Start();
  il::Array< double> y2= il::dotwithpattern_serial(h_, pattern, xx);
  tt.Stop();
  std::cout << " time for Non-recursive hdot " << tt.time() <<"\n";

  il::Array2D<il::int_t> lr_patt{pattern.size(0),0};
  il::Array2D<il::int_t> fr_patt{pattern.size(0),0};
  lr_patt.Reserve(3,pattern.size(1));
  fr_patt.Reserve(3,pattern.size(1));
  il::int_t nfb=0;il::int_t nlb=0;
  for (il::int_t i=0;i<pattern.size(1);i++){
    il::spot_t s(pattern(0,i));
    if (h_.isFullRank(s)){

      fr_patt.Resize(3,nfb+1);
      fr_patt(0,nfb)=pattern(0,i);
      fr_patt(1,nfb)=pattern(1,i);
      fr_patt(2,nfb)=pattern(2,i);
      nfb++;
    } else if (h_.isLowRank(s)){

      lr_patt.Resize(3,nlb+1);
      lr_patt(0,nlb)=pattern(0,i);
      lr_patt(1,nlb)=pattern(1,i);
      lr_patt(2,nlb)=pattern(2,i);
      nlb++;
    } else {
      std::cout <<"error in pattern !\n" ;
      il::abort();
    }
  }

  tt.Reset();
  tt.Start();

  il::Array< double> y3= il::dotwithpattern(h_, fr_patt, lr_patt, xx);
  tt.Stop();
  std::cout << " time for Non-recursive hdot v2 " << tt.time() <<"\n";
  std::cout << " norm y1 " << il::norm(y1,il::Norm::L2) << " y2 " << il::norm(y2,il::Norm::L2)
  <<" y3 " << il::norm(y3,il::Norm::L2) << "\n";

  std::cout << " n FR blocks " << fr_patt.size(1) << "  n LR block " << lr_patt.size(1) <<"\n";

  std::cout << "----------end of test hdot  ---------------------\n";

  return 0;

}

int test3DR0() {
    std::cout << "-------------- test3DR0 ---------------------\n";

    // coordinates
    const std::vector<double> coor={-1.,-1.,0.,
                                    1.,-1.,0.,
                                    1.,1.,0.,
                                    -1.,1.,0.,
                                    -1.,2.,0.,
                                    1.,2.,0.};
    // connectivity
    const std::vector<int64_t> conn = {0,1,2,3,
                                       3,2,5,4};

    const std::vector<double> properties = {100, 0.2}; // Young Modulus , Poisson's ratio
    const int max_leaf_size = 1000;
    const double eta = 0.;
    const double eps_aca = 0.001;

    // create displacement HMAT
    const std::string displacementKernel = "3DR0_displ";
    Bigwhamio displacementHMAT;
    displacementHMAT.set(coor,conn,displacementKernel,properties,
                         max_leaf_size, eta, eps_aca);


    const std::string tractionKernel = "3DR0";
    Bigwhamio tractionHMAT;
    tractionHMAT.set(coor,conn,tractionKernel,properties,
                     max_leaf_size, eta, eps_aca);

    // use the Hdot product
    const std::vector<double>  xx = {1.,2.,3.,4.,5.,6.};
    std::vector<double> x;
    std::cout << "Traction HMAT dot product \n" ;
    x = tractionHMAT.hdotProduct(xx);
    for(int i=0; i<x.size(); ++i) std::cout << x[i] << " ";
    std::cout << "\n" ;
    std::cout << "Displacement HMAT dot product \n" ;
    x = displacementHMAT.hdotProduct(xx);
    for(int i=0; i<x.size(); ++i) std::cout << x[i] << ' ';

    // compute stresses at a set of observation points
    std::vector<double> coorobsp={-10.,-10.,0.,
                                   20.,-20.,0.};
    std::vector<double> mysol = {1.,1.,1.,1.,1.,1.};
    std::vector<double> bb = tractionHMAT.computeStresses(mysol, coorobsp, 2, properties, coor, conn, true);

    for(int i=0; i<bb.size()/6; ++i) {
        std::cout << "\n stress at point #" << i << "\n ";
        for(int j=0; j<6; ++j){
            std::cout << bb[i*6+j] << " ";
        }
    }

    // compute displacements at a set of observation points

    std::vector<double> cc = displacementHMAT.computeDisplacements(mysol, coorobsp, 2, properties, coor, conn, true);

    for(int i=0; i<cc.size()/3; ++i) {
        std::cout << "\n displacement at point #" << i << "\n ";
        for(int j=0; j<3; ++j){
            std::cout << cc[i*3+j] << " ";
        }
    }

    std::cout << "\n----------end of test 3DR0  ---------------------\n";
    return 0;
}

int perf3DR0() {
    std::cout << "-------------- perf3DR0 ---------------------\n";

    Box_mesh_1 mymesh;

    const std::vector<double> properties = {100, 0.2}; // Young Modulus , Poisson's ratio
    const int max_leaf_size = 100;
    const double eta = 0.;
    const double eps_aca = 0.0001;

    auto t1 = std::chrono::high_resolution_clock::now();
    // create traction HMAT
    const std::string tractionKernel = "3DR0_displ";
    Bigwhamio tractionHMAT;
    tractionHMAT.set(mymesh.coor,mymesh.conn,tractionKernel,properties,
                     max_leaf_size, eta, eps_aca);

    auto t2 = std::chrono::high_resolution_clock::now();
    auto duration = std::chrono::duration_cast<std::chrono::microseconds>(t2 -t1).count();
    std::cout<<duration;


    // create displacement HMAT
    const std::string displacementKernel = "3DR0_displ";
    Bigwhamio displacementHMAT;
    displacementHMAT.set(mymesh.coor,mymesh.conn,displacementKernel,properties,
                         max_leaf_size, eta, eps_aca);



    std::cout << "\n----------end of test 3DR0 perf ---------------------\n";
    return 0;
}


int test3DT0() {

    std::cout << "--------------- test3DT0 ---------------------\n";

    il::Array2D<double> x{1,3,0.};
//    x[0] = 1.0;
//    x[1] = 0.0;
//    x[2] = 0.3;
    x(0,0) = 0.3;
    x(0,1) = 0.3;
    x(0,2) = 0.7;
    il::Array2D<double> xv{3,3,0.};
    xv(0,0) = 0.0;
    xv(0,1) = 0.0;
    xv(0,2) = 0.0;
    xv(1,0) = 1.0;
    xv(1,1) = 0.0;
    xv(1,2) = 0.0;
    xv(2,0) = 0.0;
    xv(2,1) = 1.0;
    xv(2,2) = 0.0;

    // get triangle vertices coordinates separated
    il::StaticArray<double, 3> y1, y2, y3;
    for (il::int_t i = 0; i < 3; i++) {
        y1[i] = xv(0, i);
        y2[i] = xv(1, i);
        y3[i] = xv(2, i);
    }
    // subtractions of coordinates vectors
    il::StaticArray<double, 3> y31, y21, y1x;
    for (il::int_t i = 0; i < 3; i++) {
        y31[i] = y3[i] - y1[i];
        y21[i] = y2[i] - y1[i];
        y1x[i] = y1[i] - x(0,i);
    }

    // local reference system (e1,e2,e3)
    il::StaticArray<double, 3> e1, e2, e3;

    // e1
    e1[0] = y21[0] / il::norm(y21, il::Norm::L2);
    e1[1] = y21[1] / il::norm(y21, il::Norm::L2);
    e1[2] = y21[2] / il::norm(y21, il::Norm::L2);

    // e2
    double sigma = il::dot(y31,y21) / pow(il::norm(y21, il::Norm::L2),2.0);
    il::StaticArray<double, 3> e2vector; // not normalized
    e2vector[0] = y31[0] - sigma * y21[0];
    e2vector[1] = y31[1] - sigma * y21[1];
    e2vector[2] = y31[2] - sigma * y21[2];
    e2[0] = e2vector[0] / il::norm(e2vector, il::Norm::L2);
    e2[1] = e2vector[1] / il::norm(e2vector, il::Norm::L2);
    e2[2] = e2vector[2] / il::norm(e2vector, il::Norm::L2);

    // e3
    e3 = il::cross(e1,e2);

    std::cout << " e1: " << e1[0] << " " << e1[1] << " " << e1[2] <<"\n";
    std::cout << " e2: " << e2[0] << " " << e2[1] << " " << e2[2] <<"\n";
    std::cout << " e3: " << e3[0] << " " << e3[1] << " " << e3[2] <<"\n";

    // geometrical parameters
    double a, b, c;
    a = il::dot(y31,e2);
    b = il::dot(y21,e1);
    c = il::dot(y31,e1);
    double theta1, theta2, theta3;
    theta1 = acos(c / sqrt( pow(c,2.0) + pow(a,2.0) ) );
    theta2 = acos((b - c) / sqrt( pow(b-c,2.0) + pow(a,2.0) ) );
    theta3 = il::pi - (theta1 + theta2);

    std::cout << " a, b, c: " << a << " " << b << " " << c <<"\n";
    std::cout << " theta1, theta2, theta3: " << theta1 << " " << theta2 << " " << theta3 <<"\n";

    // endpoints' coordinates of each triangle edge for the local coordinate systems of each edge

    // vertex 1 coordinates
    double xi1, zeta1, eta;
    xi1 = il::dot(y1x,e1);
    zeta1 = il::dot(y1x,e2);
    eta = il::dot(y1x,e3);

    // auxiliary angles
    double alpha1, alpha2, alpha3;
    alpha1 = 0.;
    alpha2 = il::pi - theta2;
    alpha3 = il::pi + theta1;

    // endpoints' coordinates edge L1
    double p11, p12, q1;
    p11 = xi1;
    p12 = b + xi1;
    q1 = zeta1;

    // endpoints' coordinates edge L2
    double p22, p23, q2;
    p22 = (b + xi1) * cos(alpha2) + zeta1 * sin(alpha2);
    p23 = (c + xi1) * cos(alpha2) + (a + zeta1) * sin(alpha2);
    q2 = -(b + xi1) * sin(alpha2) + zeta1 * cos(alpha2);

    // endpoints' coordinates edge L3
    double p33, p31, q3;
    p33 = (c + xi1) * cos(alpha3) + (a + zeta1) * sin(alpha3);
    p31 = xi1 * cos(alpha3) + zeta1 * sin(alpha3);
    q3 = -xi1 * sin(alpha3) + zeta1 * cos(alpha3);

    // generic recursive functions

    // previous definitions

    // p
    il::StaticArray2D<double, 3, 3> p;
    p(0,0) = p11;
    p(1,1) = p22;
    p(2,2) = p33;
    p(0,1) = p12;
    p(1,2) = p23;
    p(2,0) = p31;

    // q
    il::StaticArray<double, 3> q;
    q[0] = q1;
    q[1] = q2;
    q[2] = q3;

    std::cout << " p11, p12, q1: " << p(0,0) << " " << p(0,1) << " " << q[0] <<"\n";
    std::cout << " p22, p23, q2: " << p(1,1) << " " << p(1,2) << " " << q[1] <<"\n";
    std::cout << " p33, p31, q3: " << p(2,2) << " " << p(2,0) << " " << q[2] <<"\n";

    // rho - distance between source/receiver point 'x' and i-th vertex of triangle
    il::StaticArray<double, 3> rho;
    for (int i = 0; i < 3; i++) {
        rho[i] = sqrt( pow(p(i,i),2.0) + pow(q[i],2.0) + pow(eta,2.0) );
    }

    std::cout << " rho: " << rho[0] << " " << rho[1] << " " << rho[2] <<"\n";

    // definition of cases - where the projected source/receiver point lies
    // also, computation of theta_0

    // rho_plane - distance between projected source/receiver point 'x' and i-th vertex of triangle
    il::StaticArray<double, 3> rho_plane;
    for (int i = 0; i < 3; i++) {
        rho_plane[i] = sqrt( pow(p(i,i),2.0) + pow(q[i],2.0) );
    }

    std::cout << " rho_plane: " << rho_plane[0] << " " << rho_plane[1] << " " << rho_plane[2] <<"\n";

    double eps_tol = 2.221e-016; // 1.0e-015 parameter used for "if conditions" involving inequalities due to numerical precision

    int id;
    double theta_0;
    if( q[0] > eps_tol || q[1] > eps_tol || q[2] > eps_tol ){
        // if projected point lies strictly outside of the triangle
        id = -1;
        theta_0 = 0.0;
    } else if( q[0] < -eps_tol && q[1] < -eps_tol && q[2] < -eps_tol ){
        // if projected point lies strictly inside of the triangle
        id = 0;
        theta_0 = 2*il::pi;
    } else if( rho_plane[0] > eps_tol && rho_plane[1] > eps_tol && rho_plane[2] > eps_tol){
        // if projected point lies on an edge of the triangle but not on a vertex
        id = 4;
        theta_0 = il::pi;
    } else if( rho_plane[0] < eps_tol ){
        // if projected point lies exactly on vertex 1
        id = 1;
        theta_0 = theta1;
    } else if( rho_plane[1] < eps_tol ){
        // if projected point lies exactly on vertex 2
        id = 2;
        theta_0 = theta2;
    } else if( rho_plane[2] < eps_tol ){
        // if projected point lies exactly on vertex 3
        id = 3;
        theta_0 = theta3;
    }

    std::cout << " id: " << id << "\n";
    std::cout << " theta_0 for unit triangle: " << theta_0 << "\n";
    double teta2 = atan(1.0);
    double teta1 = il::pi/2;
    double teta3 = il::pi-teta1-teta2;

    std::cout << " tetas: " << teta1 << " " << teta2 << " " << teta3 <<"\n";

    // check if summation algorithm is working

    double sum = 0.0;
    for (int i = 0; i < 3; i++) {
        sum += rho_plane[i];
    }

    std::cout << " sum: " << sum << "\n";

    // now the generic recursive functions

    int i1; // i+1, will be used in all recursive generic functions

    // d
    il::StaticArray<double, 3> d;
    for (int i = 0; i < 3; i++) {
        d[i] = pow(q[i],2.0) + pow(eta, 2.0);
    }

    // rho tilde
    il::StaticArray<double, 3> rho_t;
    for (int i = 0; i < 3; i++) {
        i1 = i + 1;
        if (i1 > 2) { i1 = 0; } // if index is equal to 3, replace by 0
        rho_t[i] = rho[i] - rho[i1];
    }

    // phi
    il::StaticArray<double, 3> phi;
    for (int i = 0; i < 3; i++) {
        i1 = i + 1;
        if (i1 > 2) { i1 = 0; } // if index is equal to 3, replace by 0
        phi[i] = p(i, i) * rho[i] - p(i, i1) * rho[i1];
    }

    // chi
    // Note: in Nintcheu Fata (2009, 2011) there are no comments for the case
    // in which the log arguments are negative or zero and this can happen! Brice
    // regularized this in his mathematica notebook but I don't know yet how (Alexis).
    // I use here Brice's solution
    il::StaticArray<double, 3> chi;
    for (int i = 0; i < 3; i++) {
        i1 = i + 1;
        if (i1 > 2) { i1 = 0; } // if index is equal to 3, replace by 0
        if ((p(i, i) + rho[i]) > eps_tol && (p(i, i1) + rho[i1]) > eps_tol) {
            // if the log arguments are strictly positive
            chi[i] = log(p(i, i) + rho[i]) - log(p(i, i1) + rho[i1]);
        } else if ((p(i, i) + rho[i]) < -eps_tol && (p(i, i1) + rho[i1]) < -eps_tol) {
            // if the log arguments are strictly negative
            double d = pow(q[i], 2.0) + pow(eta, 2.0);
            double p1 = p(i, i) + rho[i];
            double p2 = p(i, i1) + rho[i1];
            double z1 = (d / p1) / p1;
            double z2 = (d / p2) / p2;
            chi[i] = log(
                    abs(p2 / p1) * ((1.0 - 0.25 * z1 * (1.0 - 0.5 * z1)) / (1.0 - 0.25 * z2 * (1.0 - 0.5 * z2))));
        } else {
            // if any of the log arguments is zero
            chi[i] = 0.0;
        }
    }

    // delta
    il::StaticArray<double, 3> delta;
    for (int i = 0; i < 3; i++) {
        i1 = i + 1;
        if (i1 > 2) { i1 = 0; } // if index is equal to 3, replace by 0
        delta[i] = p(i, i) / rho[i] - p(i, i1) / rho[i1];
    }

    // L
    il::StaticArray<double, 3> L;
    for (int i = 0; i < 3; i++) {
        i1 = i + 1;
        if (i1 > 2) { i1 = 0; } // if index is equal to 3, replace by 0
        L[i] = 1.0 / rho[i] - 1.0 / rho[i1];
    }

    // D
    il::StaticArray<double, 3> D;
    for (int i = 0; i < 3; i++) {
        i1 = i + 1;
        if (i1 > 2) { i1 = 0; } // if index is equal to 3, replace by 0
        D[i] = p(i, i) / pow(rho[i], 3.0) - p(i, i1) / pow(rho[i1], 3.0);
    }

    // Lambda
    il::StaticArray<double, 3> Lambda;
    for (int i = 0; i < 3; i++) {
        i1 = i + 1;
        if (i1 > 2) { i1 = 0; } // if index is equal to 3, replace by 0
        Lambda[i] = 1.0 / pow(rho[i], 3.0) - 1.0 / pow(rho[i1], 3.0);
    }

    // gamma

    // Note: in Nintcheu Fata (2009, 2011) there are no comments for the case
    // in which the arctan arguments are not defined (in this case, 0/0) and this can happen! Brice
    // regularized this in his mathematica notebook by taking the limits, I understand the case of
    // the edge, but not the cases for the vertices. I just coded up Brice's solution for now, but
    // I didn't include the case inside the element and the case right at the vertices
    il::StaticArray<double, 3> gamma;

    if (id == 1) {
        // if the projected source/receiver point lies on vertex 1
        gamma[0] = 0.0;
        gamma[2] = 0.0;
        int i = 1;
        i1 = 2;
        gamma[i] = atan((-2.0 * p(i, i) * q[i] * eta * rho[i]) /
                        (pow(q[i], 2.0) * pow(rho[i], 2.0) - pow(p(i, i), 2.0) * pow(eta, 2.0)))
                   - atan((-2.0 * p(i, i1) * q[i] * eta * rho[i1]) /
                          (pow(q[i], 2.0) * pow(rho[i1], 2.0) - pow(p(i, i1), 2.0) * pow(eta, 2.0)));
    } else if (id == 2) {
        // if the projected source/receiver point lies on vertex 2
        gamma[0] = 0.0;
        gamma[1] = 0.0;
        int i = 2;
        i1 = 0;
        gamma[i] = atan((-2.0 * p(i, i) * q[i] * eta * rho[i]) /
                        (pow(q[i], 2.0) * pow(rho[i], 2.0) - pow(p(i, i), 2.0) * pow(eta, 2.0)))
                   - atan((-2.0 * p(i, i1) * q[i] * eta * rho[i1]) /
                          (pow(q[i], 2.0) * pow(rho[i1], 2.0) - pow(p(i, i1), 2.0) * pow(eta, 2.0)));
    } else if (id == 3) {
        // if the projected source/receiver point lies on vertex 3
        gamma[1] = 0.0;
        gamma[2] = 0.0;
        int i = 0;
        i1 = 1;
        gamma[i] = atan((-2.0 * p(i, i) * q[i] * eta * rho[i]) /
                        (pow(q[i], 2.0) * pow(rho[i], 2.0) - pow(p(i, i), 2.0) * pow(eta, 2.0)))
                   - atan((-2.0 * p(i, i1) * q[i] * eta * rho[i1]) /
                          (pow(q[i], 2.0) * pow(rho[i1], 2.0) - pow(p(i, i1), 2.0) * pow(eta, 2.0)));
    } else if (abs(q[0]) < eps_tol) {
        // if the projected source/receiver point lies on the edge 1 or its prolongation (in both directions)
        // the limit is needed only for the case eta = 0. However, for eta =! 0, the value of gamma1 is the same
        // as the limit (=zero), so that's why I don't make the difference
        gamma[0] = 0.0;
        int i = 1;
        i1 = 2;
        gamma[i] = atan((-2.0 * p(i, i) * q[i] * eta * rho[i]) /
                        (pow(q[i], 2.0) * pow(rho[i], 2.0) - pow(p(i, i), 2.0) * pow(eta, 2.0)))
                   - atan((-2.0 * p(i, i1) * q[i] * eta * rho[i1]) /
                          (pow(q[i], 2.0) * pow(rho[i1], 2.0) - pow(p(i, i1), 2.0) * pow(eta, 2.0)));
        i = 2;
        i1 = 0;
        gamma[i] = atan((-2.0 * p(i, i) * q[i] * eta * rho[i]) /
                        (pow(q[i], 2.0) * pow(rho[i], 2.0) - pow(p(i, i), 2.0) * pow(eta, 2.0)))
                   - atan((-2.0 * p(i, i1) * q[i] * eta * rho[i1]) /
                          (pow(q[i], 2.0) * pow(rho[i1], 2.0) - pow(p(i, i1), 2.0) * pow(eta, 2.0)));
    } else if (abs(q[1]) < eps_tol) {
        // if the projected source/receiver point lies on the edge 2 or its prolongation (in both directions)
        // the limit is needed only for the case eta = 0. However, for eta =! 0, the value of gamma2 is the same
        // as the limit (=zero), so that's why I don't make the difference
        gamma[1] = 0.0;
        int i = 0;
        i1 = 1;
        gamma[i] = atan((-2.0 * p(i, i) * q[i] * eta * rho[i]) /
                        (pow(q[i], 2.0) * pow(rho[i], 2.0) - pow(p(i, i), 2.0) * pow(eta, 2.0)))
                   - atan((-2.0 * p(i, i1) * q[i] * eta * rho[i1]) /
                          (pow(q[i], 2.0) * pow(rho[i1], 2.0) - pow(p(i, i1), 2.0) * pow(eta, 2.0)));
        i = 2;
        i1 = 0;
        gamma[i] = atan((-2.0 * p(i, i) * q[i] * eta * rho[i]) /
                        (pow(q[i], 2.0) * pow(rho[i], 2.0) - pow(p(i, i), 2.0) * pow(eta, 2.0)))
                   - atan((-2.0 * p(i, i1) * q[i] * eta * rho[i1]) /
                          (pow(q[i], 2.0) * pow(rho[i1], 2.0) - pow(p(i, i1), 2.0) * pow(eta, 2.0)));
    } else if (abs(q[2]) < eps_tol) {
        // if the projected source/receiver point lies on the edge 3 or its prolongation (in both directions)
        // the limit is needed only for the case eta = 0. However, for eta =! 0, the value of gamma3 is the same
        // as the limit (=zero), so that's why I don't make the difference
        gamma[2] = 0.0;
        int i = 0;
        i1 = 1;
        gamma[i] = atan((-2.0 * p(i, i) * q[i] * eta * rho[i]) /
                        (pow(q[i], 2.0) * pow(rho[i], 2.0) - pow(p(i, i), 2.0) * pow(eta, 2.0)))
                   - atan((-2.0 * p(i, i1) * q[i] * eta * rho[i1]) /
                          (pow(q[i], 2.0) * pow(rho[i1], 2.0) - pow(p(i, i1), 2.0) * pow(eta, 2.0)));
        i = 1;
        i1 = 2;
        gamma[i] = atan((-2.0 * p(i, i) * q[i] * eta * rho[i]) /
                        (pow(q[i], 2.0) * pow(rho[i], 2.0) - pow(p(i, i), 2.0) * pow(eta, 2.0)))
                   - atan((-2.0 * p(i, i1) * q[i] * eta * rho[i1]) /
                          (pow(q[i], 2.0) * pow(rho[i1], 2.0) - pow(p(i, i1), 2.0) * pow(eta, 2.0)));
    } else {
        // any other case
        for (int i = 0; i < 3; i++) {
            i1 = i + 1;
            if (i1 > 2) { i1 = 0; } // if index is equal to 3, replace by 0
            gamma[i] = atan((-2.0 * p(i, i) * q[i] * eta * rho[i]) /
                            (pow(q[i], 2.0) * pow(rho[i], 2.0) - pow(p(i, i), 2.0) * pow(eta, 2.0)))
                       - atan((-2.0 * p(i, i1) * q[i] * eta * rho[i1]) /
                              (pow(q[i], 2.0) * pow(rho[i1], 2.0) - pow(p(i, i1), 2.0) * pow(eta, 2.0)));
        }
    }

    // theta for displacements and tractions at the boundary of the domain
    double theta;
    double thetaSum = 0.0;
    for (int i = 0; i < 3; i++) {
        thetaSum += gamma[i];
    }
    if (eta < eps_tol) {
        // if eta is negative or zero
        theta = 0.5 * thetaSum - theta_0;
    } else {
        // if eta is strictly positive
        theta = 0.5 * thetaSum + theta_0;
    }

    std::cout << " Checking parameters sensitive to cases... " << "\n";

    std::cout << " theta: " << theta << "\n";
    std::cout << " eta: " << eta << "\n";
    std::cout << " gamma 1: " << gamma[0] << " gamma 2: " << gamma[1] << " gamma 3: " << gamma[2] << "\n";
    std::cout << " theta_0: " << theta_0 << "\n";

    // sin(alpha[i]) and cos(alpha[i])

    // alpha
    il::StaticArray<double, 3> alpha;
    alpha[0] = alpha1;
    alpha[1] = alpha2;
    alpha[2] = alpha3;

    il::StaticArray<double, 3> sinAlpha;
    il::StaticArray<double, 3> cosAlpha;
    for (int i = 0; i < 3; i++) {
        sinAlpha[i] = sin(alpha[i]);
        cosAlpha[i] = cos(alpha[i]);
    }

    // check generic integrals for stress influence coefficients

    // check generic integrals for DD1

    double I5_Xi = bie::i5_Xi(delta,d,sinAlpha);
    double I7_Xi_Xi_Xi = bie::i7_Xi_Xi_Xi(q,d,sinAlpha,cosAlpha,D,Lambda,delta);
    double I7_Xi_Zeta_Zeta = bie::i7_Xi_Zeta_Zeta(q,d,sinAlpha,cosAlpha,D,Lambda,delta);
    double I7_Xi = bie::i7_Xi(d,D,delta,sinAlpha);
    double I7_Xi_Xi_Zeta = bie::i7_Xi_Xi_Zeta(q,d,sinAlpha,cosAlpha,D,Lambda,delta);
    double I5_Zeta = bie::i5_Zeta(delta,d,cosAlpha);
    double I7_Xi_Xi_Aux = bie::i7_Xi_Xi_Aux(eta,cosAlpha,Lambda,sinAlpha,q,d,D,delta);
    double I7_Xi_Xi_By_Aux = I7_Xi_Xi_Aux/pow(eta,2.0)+theta/(15.0*pow(eta,3.0)); // to verify when eta =! 0 against mma
    double I5_Zeta_Zeta_Aux = bie::i5_Zeta_Zeta_Aux(L,sinAlpha,q,d,delta,cosAlpha);
    double I5_Zeta_Zeta_By_Aux = I5_Zeta_Zeta_Aux + theta/(3*eta); // to verify when eta =! 0 against mma
    double I7_Xi_Zeta = bie::i7_Xi_Zeta(sinAlpha,Lambda,cosAlpha,q,d,D,delta);
    double I5_Xi_Zeta = bie::i5_Xi_Zeta(L,sinAlpha,q,d,delta,cosAlpha);

    std::cout << " Checking generic integrals for stress ... " << "\n";

    std::cout << " Checking generic integrals for DD1 ... " << "\n";

    std::cout << " I5_Xi: " << I5_Xi << "\n";
    std::cout << " I7_Xi_Xi_Xi: " << I7_Xi_Xi_Xi << "\n";
    std::cout << " I7_Xi_Zeta_Zeta: " << I7_Xi_Zeta_Zeta << "\n";
    std::cout << " I7_Xi: " << I7_Xi << "\n";
    std::cout << " I7_Xi_Xi_Zeta: " << I7_Xi_Xi_Zeta << "\n";
    std::cout << " I5_Zeta: " << I5_Zeta << "\n";
//    std::cout << " I7_Xi_Xi_Aux: " << I7_Xi_Xi_Aux << "\n";
    std::cout << " I7_Xi_Xi_By_Aux: " << I7_Xi_Xi_By_Aux << "\n";
//    std::cout << " I5_Zeta_Zeta_Aux: " << I5_Zeta_Zeta_Aux << "\n";
    std::cout << " I5_Zeta_Zeta_By_Aux: " << I5_Zeta_Zeta_By_Aux << "\n";
    std::cout << " I7_Xi_Zeta: " << I7_Xi_Zeta << "\n";
    std::cout << " I5_Xi_Zeta: " << I5_Xi_Zeta << "\n";

    // check generic integrals for DD2

    double I7_Zeta_Zeta_Zeta = bie::i7_Zeta_Zeta_Zeta(q,d,sinAlpha,cosAlpha,D,Lambda,delta);
    double I7_Zeta = bie::i7_Zeta(d,D,delta,cosAlpha);
    double I7_Zeta_Zeta_Aux = bie::i7_Zeta_Zeta_Aux(eta,cosAlpha,Lambda,sinAlpha,q,d,D,delta);
    double I7_Zeta_Zeta_By_Aux = I7_Zeta_Zeta_Aux/pow(eta,2.0)+theta/(15.0*pow(eta,3.0)); // to verify when eta =! 0 against mma
    double I5_Xi_Xi_Aux = bie::i5_Xi_Xi_Aux(L,sinAlpha,q,d,delta,cosAlpha);
    double I5_Xi_Xi_By_Aux = I5_Xi_Xi_Aux + theta/(3*eta); // to verify when eta =! 0 against mma

    std::cout << " Checking generic integrals for DD2 ... " << "\n";

    std::cout << " I7_Zeta_Zeta_Zeta: " << I7_Zeta_Zeta_Zeta << "\n";
    std::cout << " I7_Zeta: " << I7_Zeta << "\n";
//    std::cout << " I7_Zeta_Zeta_Aux: " << I7_Zeta_Zeta_Aux << "\n";
    std::cout << " I7_Zeta_Zeta_By_Aux: " << I7_Zeta_Zeta_By_Aux << "\n";
//    std::cout << " I5_Xi_Xi_Aux: " << I5_Xi_Xi_Aux << "\n";
    std::cout << " I5_Xi_Xi_By_Aux: " << I5_Xi_Xi_By_Aux << "\n";

    // check generic integrals for DD3

    double I5_Aux = bie::i5_Aux(q,d,delta);
    double I5_By_Aux = I5_Aux/pow(eta,2.0) + theta/(3.0*pow(eta,3.0)); // to verify when eta =! 0 against mma
    double I7_Aux = bie::i7_Aux(eta,q,d,D,delta);
    double I7_By_Aux = I7_Aux/pow(eta,4.0) + theta/(5.0*pow(eta,5.0)); // to verify when eta =! 0 against mma

    std::cout << " Checking generic integrals for DD3 ... " << "\n";

    //    std::cout << " I5_Aux: " << I5_Aux << "\n";
    std::cout << " I5_By_Aux: " << I5_By_Aux << "\n";
//    std::cout << " I7_Aux: " << I7_Aux << "\n";
    std::cout << " I7_By_Aux: " << I7_By_Aux << "\n";

    // Check the stress influence coefficients

    double G = 1.0;
    double nu = 0.3;

//    double prefactor = (G/(4.0*il::pi*(1.0-nu))); // common prefactor of all coefficients
//
//    il::StaticArray2D<double, 3, 6> Stress; // output
//
//    // recall:
//    // DD1 (shear), DD2 (shear), DD3 (normal) -> for rows
//    // Stress components: S11, S22, S33, S12, S13, S23 -> for columns
//
//    // stress components due to the unit displacement discontinuity component DD1 (shear)
//
//    Stress(0, 0) = prefactor * ( -3.0 * eta * (I5_Xi - 5.0 * I7_Xi_Xi_Xi) );
//    // s11 = b111
//    Stress(0, 1) = prefactor * ( 3.0 * eta * ( I5_Xi * (-1.0 + 2.0*nu)
//                                               + 5.0 * I7_Xi_Zeta_Zeta ) );
//    // s22 = b221
//    Stress(0, 2) = prefactor * ( -3.0 * eta * ( I5_Xi - 5.0 * I7_Xi * pow(eta,2.0) ) );
//    // s33 = b331
//    Stress(0, 3) = prefactor * ( 3.0 * eta * ( 5.0 * I7_Xi_Xi_Zeta - I5_Zeta * nu ) );
//    // s12 = b121
//    Stress(0, 4) = prefactor * ( 3.0 * ( 5.0 * I7_Xi_Xi_Aux + I5_Zeta_Zeta_Aux * nu ) );
//    // s13 = b131
//    Stress(0, 5) = prefactor * ( 15.0 * I7_Xi_Zeta * pow(eta,2.0)
//                                 - 3.0 * I5_Xi_Zeta * nu );
//    // s23 = b231
//
//    // stress components due to the unit displacement discontinuity component DD2 (shear)
//
//    Stress(1, 0) = prefactor * ( 3.0 * eta * ( 5.0 * I7_Xi_Xi_Zeta
//                                               + I5_Zeta * (-1.0 + 2.0*nu) ) ); // s11 = b112
//    Stress(1, 1) = prefactor * ( -3.0 * eta * ( I5_Zeta - 5.0 * I7_Zeta_Zeta_Zeta ) );
//    // s22 = b222
//    Stress(1, 2) = prefactor * ( -3.0 * eta * ( I5_Zeta - 5.0 * I7_Zeta * pow(eta,2.0) ) );
//    // s33 = b332
//    Stress(1, 3) = prefactor * ( 3.0 * eta * ( 5.0 * I7_Xi_Zeta_Zeta - I5_Xi * nu ) );
//    // s12 = b122
//    Stress(1, 4) = prefactor * ( 15.0 * I7_Xi_Zeta * pow(eta,2.0) - 3.0 * I5_Xi_Zeta * nu );
//    // s13 = b132
//    Stress(1, 5) = prefactor * ( 3.0 * (5.0 * I7_Zeta_Zeta_Aux + I5_Xi_Xi_Aux * nu ) );
//    // s23 = b232
//
//    // stress components due to the unit displacement discontinuity component DD3 (normal)
//
//    Stress(2, 0) = prefactor * ( 3.0 * ( I5_Zeta_Zeta_Aux + 5.0 * I7_Xi_Xi_Aux
//                                         - 2.0 * I5_Zeta_Zeta_Aux * nu ) ); // s11 = b113 TODO: it can be factorized
//    Stress(2, 1) = prefactor * ( 3.0 * ( I5_Xi_Xi_Aux + 5.0 * I7_Zeta_Zeta_Aux
//                                         - 2.0 * I5_Xi_Xi_Aux * nu ) ); // s22 = b223 TODO: it can be factorized
//    Stress(2, 2) = prefactor * ( -6.0 * I5_Aux + 15.0 * I7_Aux );
//    // s33 = b333
//    Stress(2, 3) = prefactor * ( 15.0 * I7_Xi_Zeta * pow(eta,2.0)
//                                 + I5_Xi_Zeta * (-3.0 + 6.0*nu) ); // s12 = b123
//    Stress(2, 4) = prefactor * ( -3.0 * eta * ( I5_Xi - 5.0 * I7_Xi * pow(eta,2.0) ) );
//    // s13 = b133
//    Stress(2, 5) = prefactor * ( -3.0 * eta * ( I5_Zeta - 5.0 * I7_Zeta * pow(eta,2.0) ) );
//    // s23 = b233
//
//    std::cout << " Checking stress influence coefficients ... " << "\n";
//
//    std::cout << " For DD1 ... " << "\n";
//
//    std::cout << " b111: " << Stress(0, 0) << "\n";
//    std::cout << " b221: " << Stress(0, 1) << "\n";
//    std::cout << " b331: " << Stress(0, 2) << "\n";
//    std::cout << " b121: " << Stress(0, 3) << "\n";
//    std::cout << " b131: " << Stress(0, 4) << "\n";
//    std::cout << " b231: " << Stress(0, 5) << "\n";
//
//    std::cout << " For DD2 ... " << "\n";
//
//    std::cout << " b112: " << Stress(1, 0) << "\n";
//    std::cout << " b222: " << Stress(1, 1) << "\n";
//    std::cout << " b332: " << Stress(1, 2) << "\n";
//    std::cout << " b122: " << Stress(1, 3) << "\n";
//    std::cout << " b132: " << Stress(1, 4) << "\n";
//    std::cout << " b232: " << Stress(1, 5) << "\n";
//
//    std::cout << " For DD3 ... " << "\n";
//
//    std::cout << " b113: " << Stress(2, 0) << "\n";
//    std::cout << " b223: " << Stress(2, 1) << "\n";
//    std::cout << " b333: " << Stress(2, 2) << "\n";
//    std::cout << " b123: " << Stress(2, 3) << "\n";
//    std::cout << " b133: " << Stress(2, 4) << "\n";
//    std::cout << " b233: " << Stress(2, 5) << "\n";
//
    il::StaticArray2D<double, 3, 6> B = bie::StressesKernelT0(x,xv,G,nu);

    std::cout << " Checking stress influence coefficients ... " << "\n";

    std::cout << " For DD1 ... " << "\n";

    std::cout << " b111: " << B(0, 0) << "\n";
    std::cout << " b221: " << B(0, 1) << "\n";
    std::cout << " b331: " << B(0, 2) << "\n";
    std::cout << " b121: " << B(0, 3) << "\n";
    std::cout << " b131: " << B(0, 4) << "\n";
    std::cout << " b231: " << B(0, 5) << "\n";

    std::cout << " For DD2 ... " << "\n";

    std::cout << " b112: " << B(1, 0) << "\n";
    std::cout << " b222: " << B(1, 1) << "\n";
    std::cout << " b332: " << B(1, 2) << "\n";
    std::cout << " b122: " << B(1, 3) << "\n";
    std::cout << " b132: " << B(1, 4) << "\n";
    std::cout << " b232: " << B(1, 5) << "\n";

    std::cout << " For DD3 ... " << "\n";

    std::cout << " b113: " << B(2, 0) << "\n";
    std::cout << " b223: " << B(2, 1) << "\n";
    std::cout << " b333: " << B(2, 2) << "\n";
    std::cout << " b123: " << B(2, 3) << "\n";
    std::cout << " b133: " << B(2, 4) << "\n";
    std::cout << " b233: " << B(2, 5) << "\n";

    // check additional generic integrals for displacement influence coefficients

    double I3_Xi = bie::i3_Xi(chi,sinAlpha);
    double I3_Zeta = bie::i3_Zeta(chi,cosAlpha);

    std::cout << " Checking remaining generic integrals for displacement ... " << "\n";

    std::cout << " I3_Xi: " << I3_Xi << "\n";
    std::cout << " I3_Zeta: " << I3_Zeta << "\n";

    // Check the displacement influence factors

//    double prefactor = (1.0/(8.0*il::pi*(1.0-nu))); // common prefactor of all coefficients
//
//    il::StaticArray2D<double, 3, 3> Displacement; // output
//
//    // Displacement row is dof (DDx,DDy,DDx), columns are Ux,Uy,Uz in the local reference system
//    // TODO: check if this is ok, Carlo's comment above is not what's done
//
//    // displacement components due to the unit displacement discontinuity DD1 (shear)
//    Displacement(0, 0) = prefactor * ( 3.0 * I5_Xi_Xi_Aux * eta - 2.0 * theta * (-1.0 + nu) );
//    // U1 = a11
//    Displacement(1, 0) = prefactor * ( 3.0 * I5_Xi_Zeta * eta );
//    // U2 = a21
//    Displacement(2, 0) = prefactor * ( I3_Xi + 3.0 * I5_Xi * pow(eta,2.0) - 2.0 * I3_Xi * nu );
//    // U3 = a31 TODO: it can be factorized
//
//    // displacement components due to the unit displacement discontinuity DD2 (shear)
//    Displacement(0, 1) = prefactor * ( 3.0 * I5_Xi_Zeta * eta );
//    // U1 = a12
//    Displacement(1, 1) = prefactor * ( 3.0 * I5_Zeta_Zeta_Aux * eta - 2.0 * theta * (-1 + nu) );
//    // U2 = a22
//    Displacement(2, 1) = prefactor * ( I3_Zeta + 3.0 * I5_Zeta * pow(eta,2.0) - 2.0 * I3_Zeta * nu );
//    // U3 = a32 TODO: it can be factorized
//
//    // displacement components due to the unit displacement discontinuity DD3 (normal)
//    Displacement(0, 2) = prefactor * ( 3.0 * I5_Xi * pow(eta,2.0) + I3_Xi * (-1.0 + 2.0 * nu) );
//    // U1 = a13
//    Displacement(1, 2) = prefactor * ( 3.0 * I5_Zeta * pow(eta,2.0) + I3_Zeta * (-1.0 + 2.0 * nu) );
//    // U2 = a23
//    Displacement(2, 2) = prefactor * ( 3.0 * I5_Aux * eta - 2.0 * theta * (-1.0 + nu) );
//    // U3 = a33
//
//    std::cout << " Checking displacement influence coefficients ... " << "\n";
//
//    std::cout << " For DD1 ... " << "\n";
//
//    std::cout << " a11: " << Displacement(0, 0) << "\n";
//    std::cout << " a21: " << Displacement(1, 0) << "\n";
//    std::cout << " a31: " << Displacement(2, 0) << "\n";
//
//    std::cout << " For DD2 ... " << "\n";
//
//    std::cout << " a12: " << Displacement(0, 1) << "\n";
//    std::cout << " a22: " << Displacement(1, 1) << "\n";
//    std::cout << " a32: " << Displacement(2, 1) << "\n";
//
//    std::cout << " For DD3 ... " << "\n";
//
//    std::cout << " a13: " << Displacement(0, 2) << "\n";
//    std::cout << " a23: " << Displacement(1, 2) << "\n";
//    std::cout << " a33: " << Displacement(2, 2) << "\n";

    il::StaticArray2D<double, 3, 3> A = bie::DisplacementKernelT0(x,xv,nu);

    std::cout << " Checking displacement influence coefficients ... " << "\n";

    std::cout << " For DD1 ... " << "\n";

    std::cout << " a11: " << A(0, 0) << "\n";
    std::cout << " a21: " << A(1, 0) << "\n";
    std::cout << " a31: " << A(2, 0) << "\n";

    std::cout << " For DD2 ... " << "\n";

    std::cout << " a12: " << A(0, 1) << "\n";
    std::cout << " a22: " << A(1, 1) << "\n";
    std::cout << " a32: " << A(2, 1) << "\n";

    std::cout << " For DD3 ... " << "\n";

    std::cout << " a13: " << A(0, 2) << "\n";
    std::cout << " a23: " << A(1, 2) << "\n";
    std::cout << " a33: " << A(2, 2) << "\n";


    std::cout << "----------end of test 3DT0  ---------------------\n";

    return 0;
}

// For the 3D code
// Functions to read coordinate matrix and connectivity matrix from CSV file

il::Array2D<double> read_coord_CSV(std::string& inputfileCOORD){

    il::Array2D<double> coordinates_table;

    std::string line = "", subline = "";
    char delim = ',';

    std::ifstream nf; // node coordinate file stream
    nf.open(inputfileCOORD.c_str());
    if(nf.is_open()) {
        // counting the array size
        il::int_t n_row = 0, n_col = 0;
        while(!nf.eof()) {
            std::getline(nf, line);
            if (line.length() == 0) {
                std::cout << "Empty row" << std::endl;
            } else {
                std::stringstream linestream(line);
                ++n_row;
                il::int_t n_col_t = 0;
                do {
                    subline = "";
                    std::getline(linestream, subline, delim);
                    if (subline.length() > 0){
                        ++n_col_t;
                    }
                } while(subline.length() > 0);
                if (n_col_t != n_col && n_col > 0) {
                    std::cout << "Row size is not constant" << std::endl;
                }
                else n_col = n_col_t;
            }
        }
        nf.clear();
        nf.seekg(0);
        // resizing the output array (node coordinates)
        coordinates_table.Resize(n_row,n_col);
        // importing the array
        for (il::int_t k = 0; k < coordinates_table.size(0); ++k) {
            std::getline(nf, line);
            std::stringstream linestream(line);
            for (il::int_t j = 0; j < coordinates_table.size(1); ++j) {
                subline = "";
                std::getline(linestream, subline, delim);
                if (subline.length() > 0){
                    double value = -1.0;
                    std::stringstream sublinestream(subline);
                    sublinestream >> value;
                    coordinates_table(k,j) = value;
                }
            }
        }
        nf.close();
        return coordinates_table;
    }
    else {
        std::cout << "Can't open the file" << std::endl;
    }
}

il::Array2D<il::int_t> read_conn_CSV(std::string& inputfileCONN){

    il::Array2D<il::int_t> connectivity_table;

    std::string line = "", subline = "";
    char delim = ',';
    std::ifstream cf; // connectivity file stream
    cf.open(inputfileCONN.c_str());
    if(cf.is_open()) {
        // counting the array size
        il::int_t n_row = 0, n_col = 0;
        while(!cf.eof()) {
            std::getline(cf, line);
            if (line.length() == 0) {
                std::cout << "Empty row" << std::endl;
            } else {
                std::stringstream linestream(line);
                ++n_row;
                il::int_t n_col_t = 0;
                do {
                    subline = "";
                    std::getline(linestream, subline, delim);
                    if (subline.length() > 0){
                        ++n_col_t;
                    }
                } while(subline.length() > 0);
                if (n_col_t != n_col && n_col > 0) {
                    std::cout << "Row size is not constant" << std::endl;
                }
                else n_col = n_col_t;
            }
        }
        cf.clear();
        cf.seekg(0);
        // resizing the output array (mesh connectivity)
        connectivity_table.Resize(n_row,n_col);
        // importing the array
        for (il::int_t k = 0; k < connectivity_table.size(0); ++k) {
            std::getline(cf, line);
            std::stringstream linestream(line);
            for (il::int_t j = 0; j < connectivity_table.size(1); ++j) {
                subline = "";
                std::getline(linestream, subline, delim);
                if (subline.length() > 0){
                    il::int_t value = -1;
                    std::stringstream sublinestream(subline);
                    sublinestream >> value;
                    connectivity_table(k, j) = value;
                }
            }
        }

        cf.close();
        return connectivity_table;
    }
    else {
        std::cout << "Can't open the file" << std::endl;
    }

}

int test3DT0_PennyShaped(std::string& vertices_file, std::string& connectivity_file){

    // Make sure to use the kernel in local-local

    std::cout << "-------------- test3DT0 Penny-Shaped Crack ---------------------\n";

    il::Array2D<double> nodes = read_coord_CSV(vertices_file);
    il::Array2D<il::int_t> conn = read_conn_CSV(connectivity_file);

    std::cout << nodes.size(0) << " x " << nodes.size(1) << "\n";

    std::cout << nodes(0,0) << " " << nodes(0,1) << " " << nodes(0,2) <<  "\n";
    std::cout << nodes(1,0) << " " << nodes(1,1) << " " << nodes(1,2) <<  "\n";
    std::cout << nodes(2,0) << " " << nodes(2,1) << " " << nodes(2,2) <<  "\n";

    std::cout << conn.size(0) << " x " << conn.size(1) << "\n";

    std::cout << conn(0,0) << " " << conn(0,1) << " " << conn(0,2) <<  "\n";
    std::cout << conn(1,0) << " " << conn(1,1) << " " << conn(1,2) <<  "\n";
    std::cout << conn(2,0) << " " << conn(2,1) << " " << conn(2,2) <<  "\n";

    bie::Mesh3D mesh(nodes, conn, 0);

    double nu = 0.25;
    double G = 1.0;
    double young = 2.0 * G * (1.0+nu);

    // now we use the BIGWHAM

    // convert to std vectors
    std::vector<double> nodes_flat;
    nodes_flat.reserve(3 * nodes.size(0));
    for (int i = 0; i < nodes.size(0); i++){
        for (int j = 0; j < nodes.size(1); j++){
            nodes_flat.push_back(nodes(i,j));
        }
    }
    std::vector<int64_t> conn_flat;
    conn_flat.reserve(3 * conn.size(0));
    for (int i = 0; i < conn.size(0); i++){
        for (int j = 0; j < conn.size(1); j++){
            conn_flat.push_back(conn(i,j));
        }
    }

    std::cout << "Checking conversion of nodes and conn to std vectors ..." << "\n";
    std::cout << "coor =  " << nodes_flat[0] << " " << nodes_flat[1] << " " << nodes_flat[2] << "\n";
    std::cout << "conn =  " << conn_flat[0] << " " << conn_flat[1] << " " << conn_flat[2] << "\n";

    const std::vector<double> properties = {young, nu}; // Young Modulus , Poisson's ratio
    const int max_leaf_size = 25;
    const double eta_test = 5.;
    const double eps_aca = 0.0001;

    // create HMAT
    const std::string kernel_name = "3DT0";
    Bigwhamio test;
    test.set(nodes_flat,conn_flat,kernel_name,properties,
                         max_leaf_size, eta_test, eps_aca);

    // test Hdot product

    // first compute analytical dd

    // compute radius at all nodes ( = collocation points for T0)

    il::Array2D<double> nodes_coor = mesh.getNodes(); // be careful they are transposed!

    il::Array<double> radius{nodes_coor.size(0),0.};

    for (int i = 0; i < nodes_coor.size(0); i++){
        double sum = 0.0;
        for (int j = 0; j < 3; j++){
            sum += pow(nodes_coor(i,j),2.0);
        }
        radius[i] = sqrt(sum);
    }

    std::vector<int> perm = test.getPermutation();
    std::cout << "permutation ... " << "\n";
    std::cout << perm[0] << "\n";
    std::cout << perm[1] << "\n";
    std::cout << perm[2] << "\n";
    std::cout << perm[3] << "\n";

    std::cout << "radius ... " << "\n";
    for (int i = 0; i < 9; i++) {
        std::cout << radius[i] << "\n";
    }

    // compute dd at all nodes ( = collocation points for T0)

    // choose the direction to be tested
    int direction = 1;

    double load = 1.0;
    double R = 1.0;
    il::Array<double> dd_analytical{3*nodes_coor.size(0),0.0};

    switch (direction) {
        case 1: {
            // For 1 (shear)
            double lame2 = (young*nu)/((1.0+nu)*(1.0-2.0*nu));
            for (int i = 0; i < nodes_coor.size(0); i++){
                dd_analytical[3*i] = ( (8.0*(lame2+2.0*G)*load)/(il::pi*G*(3.0*lame2+4.0*G)) )
                                       * sqrt(abs( pow(R,2.0) - pow(radius[i],2.0) ));
            }
            break;
        }
        case 2: {
            // For 2 (shear)
            double lame2 = (young*nu)/((1.0+nu)*(1.0-2.0*nu));
            for (int i = 0; i < nodes_coor.size(0); i++){
                dd_analytical[3*i+1] = ( (8.0*(lame2+2.0*G)*load)/(il::pi*G*(3.0*lame2+4.0*G)) )
                                       * sqrt(abs( pow(R,2.0) - pow(radius[i],2.0) ));
            }
            break;
        }
        case 3: {
            // For 3 (normal)
            for (int i = 0; i < nodes_coor.size(0); i++){
                dd_analytical[3*i+2] = ( (8.0*load)/( il::pi * (young/(1.0 - pow(nu,2.0))) ) )
                                       * sqrt(abs( pow(R,2.0) - pow(radius[i],2.0) ));
            }
        }
    }

    // repeating
//    direction = 2;
//    load = 0.5;
//    switch (direction) {
//        case 1: {
//            // For 1 (shear)
//            double lame2 = (young*nu)/((1.0+nu)*(1.0-2.0*nu));
//            for (int i = 0; i < nodes_coor.size(0); i++){
//                dd_analytical[3*i] = ( (8.0*(lame2+2.0*G)*load)/(il::pi*G*(3.0*lame2+4.0*G)) )
//                                     * sqrt(abs( pow(R,2.0) - pow(radius[i],2.0) ));
//            }
//            break;
//        }
//        case 2: {
//            // For 2 (shear)
//            double lame2 = (young*nu)/((1.0+nu)*(1.0-2.0*nu));
//            for (int i = 0; i < nodes_coor.size(0); i++){
//                dd_analytical[3*i+1] = ( (8.0*(lame2+2.0*G)*load)/(il::pi*G*(3.0*lame2+4.0*G)) )
//                                       * sqrt(abs( pow(R,2.0) - pow(radius[i],2.0) ));
//            }
//            break;
//        }
//        case 3: {
//            // For 3 (normal)
//            for (int i = 0; i < nodes_coor.size(0); i++){
//                dd_analytical[3*i+2] = ( (8.0*load)/( il::pi * (young/(1.0 - pow(nu,2.0))) ) )
//                                       * sqrt(abs( pow(R,2.0) - pow(radius[i],2.0) ));
//            }
//        }
//    }

    std::cout << "analytical dd ... " << "\n";
    for (int i = 0; i < 9; i++){
        std::cout << dd_analytical[i] << "\n";
    }

    // convert dd to std vector
    std::vector<double> dd_analytical_std;
    dd_analytical_std.reserve(3 * nodes_coor.size(0));
    for (int i = 0; i < 3 * nodes_coor.size(0); i++){
        dd_analytical_std.push_back(dd_analytical[i]);
    }

    std::vector<double> traction_numerical;
    std::cout << "Doing hmat dot product \n" ;

    traction_numerical = test.hdotProduct(dd_analytical_std);

    // output tractions

    std::cout << "numerical traction ... " << "\n";
    for (int i = 0; i < nodes_coor.size(0); i++){
        std::cout << radius[i] << " (" << traction_numerical[3*i] << ", " << traction_numerical[3*i+1]
        << ", " << traction_numerical[3*i+2] << ")" << "\n";
    }

    // average traction - only for component 3
    double sum = 0;
    int count_nan = 0;

    for (int i = 0; i < nodes_coor.size(0); i++){
        if (std::isnan(traction_numerical[3*i+(direction-1)]) == 0){
            sum += traction_numerical[3*i+(direction-1)];
        } else {
            count_nan++;
        }
    }
    double average_traction = sum / (nodes_coor.size(0)-count_nan);
    std::cout << "average_traction =  " << average_traction << "\n";
    std::cout << "numer of nan's =  " << count_nan << "\n";

    std::cout << "Testing compute stress 3D function" << "\n";

    std::vector<double> obsPts{0.0,0.0,1.0}; //+2.22045e-16

    std::vector<double> stress_tensor = test.computeStresses(dd_analytical_std, obsPts, 1, properties, nodes_flat,
            conn_flat, true);

    std::cout << "s11 = " << stress_tensor[0] << "\n";
    std::cout << "s22 = " << stress_tensor[1] << "\n";
    std::cout << "s33 = " << stress_tensor[2] << "\n";
    std::cout << "s12 = " << stress_tensor[3] << "\n";
    std::cout << "s13 = " << stress_tensor[4] << "\n";
    std::cout << "s23 = " << stress_tensor[5] << "\n";

    std::cout << "-------------- End of 3DT0 - Penny-shaped crack test ------------- " << "\n";

    return  0;

}

int test3DT6_PennyShaped(std::string& vertices_file, std::string& connectivity_file){

    std::cout << "-------------- test3DT6 Penny-Shaped Crack ---------------------\n";

    il::Array2D<double> nodes = read_coord_CSV(vertices_file);
    il::Array2D<il::int_t> conn = read_conn_CSV(connectivity_file);

    std::cout << nodes.size(0) << " x " << nodes.size(1) << "\n";

    std::cout << nodes(0,0) << " " << nodes(0,1) << " " << nodes(0,2) <<  "\n";
    std::cout << nodes(1,0) << " " << nodes(1,1) << " " << nodes(1,2) <<  "\n";
    std::cout << nodes(2,0) << " " << nodes(2,1) << " " << nodes(2,2) <<  "\n";

    std::cout << conn.size(0) << " x " << conn.size(1) << "\n";

    std::cout << conn(0,0) << " " << conn(0,1) << " " << conn(0,2) <<  "\n";
    std::cout << conn(1,0) << " " << conn(1,1) << " " << conn(1,2) <<  "\n";
    std::cout << conn(2,0) << " " << conn(2,1) << " " << conn(2,2) <<  "\n";

    bie::Mesh3D mesh(nodes, conn, 0);

    il::Array2D<double> coll_points = mesh.getCollocationPoints();

//    il::int_t leaf_size = 32; // 10
//    il::Timer tt;
//    tt.Start();
//    const il::Cluster cluster = il::cluster(leaf_size, il::io, coll_points);
//
//    double eta=10;
//    const il::Tree<il::SubHMatrix, 4> hmatrix_tree =
//            il::hmatrixTree(coll_points, cluster.partition, eta);
//    tt.Stop();
//
//    std::cout << "Time for cluster construction " << tt.time() <<"\n";
//    tt.Reset();
//    std::cout << cluster.partition.depth() <<"\n";

    double nu = 0.2;
    double G = 1.0;
    double young = 2.0 * G * (1.0+nu);

//    bie::ElasticProperties elas(young,nu);
//
//    il::HMatrix<double> h_ ;
//    const bie::ElasticHMatrix3DT0<double> M{coll_points,cluster.permutation,mesh,elas,1,1,1};
//
//    std::cout << " create h mat " << M.size(0) <<"\n";
//    tt.Start();
//    double epsilon_aca = 0.001;
//    h_= il::toHMatrix(M, hmatrix_tree, epsilon_aca);
//    tt.Stop();
//    std::cout << " create h mat ended " << h_.isBuilt() << "time" << tt.time() << "\n";
//    tt.Reset();
//    std::cout << " compression ratio " << il::compressionRatio(h_) << "\n";
//
//    // Analytical solution
//
//    // compute radius at all nodes ( = collocation points for T0)
//
//    il::Array2D<double> nodes_coor = mesh.getNodes();
//    il::Array<double> radius{nodes_coor.size(0)};
//
//    for (int i = 0; i < nodes_coor.size(0); i++){
//        double sum = 0.0;
//        for (int j = 0; j < 3; j++){
//            sum += pow(nodes_coor(i,j),2.0);
//        }
//        radius[i] = sqrt(sum);
//    }
//
//    std::cout << "radius ... " << "\n";
//    for (int i = 0; i < 9; i++) {
//        std::cout << radius[i] << "\n";
//    }
//
//    // compute dd at all nodes ( = collocation points for T0)
//
//    // choose the direction to be tested
//    int direction = 2;
//
//    double load = 1.0;
//    double R = 1.0;
//    il::Array<double> dd_analytical{3*nodes_coor.size(0)};
//
//    switch (direction) {
//        case 1: {
//            // For 1 (shear)
//            double lame2 = (young*nu)/((1.0+nu)*(1.0-2.0*nu));
//            for (int i = 0; i < nodes_coor.size(0); i++){
//                dd_analytical[3*i] = ( ((8.0*lame2+2.0*G)*load)/(il::pi*G*(3.0*lame2+4.0*G)) )
//                                       * sqrt(abs( pow(R,2.0) - pow(radius[i],2.0) ));
//                dd_analytical[3*i+1] = 0.0;
//                dd_analytical[3*i+2] = 0.0;
//            }
//            break;
//        }
//        case 2: {
//            // For 2 (shear)
//            double lame2 = (young*nu)/((1.0+nu)*(1.0-2.0*nu));
//            for (int i = 0; i < nodes_coor.size(0); i++){
//                dd_analytical[3*i] = 0.0;
//                dd_analytical[3*i+1] = ( ((8.0*lame2+2.0*G)*load)/(il::pi*G*(3.0*lame2+4.0*G)) )
//                * sqrt(abs( pow(R,2.0) - pow(radius[i],2.0) ));
//                dd_analytical[3*i+2] = 0.0;
//            }
//            break;
//        }
//        case 3: {
//            // For 3 (normal)
//            for (int i = 0; i < nodes_coor.size(0); i++){
//                dd_analytical[3*i] = 0.0;
//                dd_analytical[3*i+1] = 0.0;
//                dd_analytical[3*i+2] = ( (8.0*load)/( il::pi * (young/(1.0 - pow(nu,2.0))) ) )
//                                       * sqrt(abs( pow(R,2.0) - pow(radius[i],2.0) ));
//            }
//        }
//    }
//
//    std::cout << "analytical dd ... " << "\n";
//    for (int i = 0; i < 9; i++){
//        std::cout << dd_analytical[i] << "\n";
//    }
//
//    // perform h-dot
//
//    // first see permutation
//    il::Array<il::int_t> perm = cluster.permutation;
////    std::cout << "permuation vector, size =  " << perm.size() << "\n";
////
////    std::cout << "the vector ... " << "\n";
////    for (int i = 0; i < perm.size(); i++){
////        std::cout << perm[i] << "\n";
////    }
//
//    // permute dd vector
//    il::Array<double> dd_analytical_perm{3*nodes_coor.size(0)};
//    for (int i = 0; i < nodes_coor.size(0); i++){
//        dd_analytical_perm[3*i] = dd_analytical[3*perm[i]];
//        dd_analytical_perm[3*i+1] = dd_analytical[3*perm[i]+1];
//        dd_analytical_perm[3*i+2] = dd_analytical[3*perm[i]+2];
//    }
//
//    il::Array<double> traction_numerical = il::dot(h_,dd_analytical_perm);
//
//    // output tractions
//
//    std::cout << "numerical traction ... " << "\n";
//    for (int i = 0; i < nodes_coor.size(0); i++){
//        std::cout << radius[i] << " (" << traction_numerical[3*i] << ", " << traction_numerical[3*i+1]
//        << ", " << traction_numerical[3*i+2] << ")" << "\n";
//    }
//
//    // average traction - only for component 3
//    double sum = 0;
//    int count_nan = 0;
//
//    for (int i = 0; i < nodes_coor.size(0); i++){
//        if (std::isnan(traction_numerical[3*i+2]) == 0){
//            sum += traction_numerical[3*i+2];
//        } else {
//            count_nan++;
//        }
//    }
//    double average_traction = sum / (nodes_coor.size(0)-count_nan);
//    std::cout << "average_traction =  " << average_traction << "\n";

    // now we use the BIGWHAM

    // convert to std vectors
    std::vector<double> nodes_flat;
    nodes_flat.reserve(3 * nodes.size(0));
    for (int i = 0; i < nodes.size(0); i++){
        for (int j = 0; j < nodes.size(1); j++){
            nodes_flat.push_back(nodes(i,j));
        }
    }
    std::vector<int64_t> conn_flat;
    conn_flat.reserve(3 * conn.size(0));
    for (int i = 0; i < conn.size(0); i++){
        for (int j = 0; j < conn.size(1); j++){
            conn_flat.push_back(conn(i,j));
        }
    }

    std::cout << "Checking conversion of nodes and conn to std vectors ..." << "\n";
    std::cout << "coor =  " << nodes_flat[0] << " " << nodes_flat[1] << " " << nodes_flat[2] << "\n";
    std::cout << "conn =  " << conn_flat[0] << " " << conn_flat[1] << " " << conn_flat[2] << "\n";

    const std::vector<double> properties = {young, nu}; // Young Modulus , Poisson's ratio
    const int max_leaf_size = 25;
    const double eta_test = 5.;
    const double eps_aca = 0.0001;

    // create HMAT
    const std::string kernel_name = "3DT6";
    Bigwhamio test;
    test.set(nodes_flat,conn_flat,kernel_name,properties,
             max_leaf_size, eta_test, eps_aca);

    // test Hdot product

    // first compute analytical dd

    // compute radius at all nodes ( = collocation points for T0)

    il::Array2D<double> nodes_coor = mesh.getNodes();
    il::Array<double> radius{nodes_coor.size(0)};

    for (int i = 0; i < nodes_coor.size(0); i++){
        double sum = 0.0;
        for (int j = 0; j < 3; j++){
            sum += pow(nodes_coor(i,j),2.0);
        }
        radius[i] = sqrt(sum);
    }

    std::cout << "radius ... " << "\n";
    for (int i = 0; i < 9; i++) {
        std::cout << radius[i] << "\n";
    }

    // compute dd at all nodes ( = collocation points for T0)

    // choose the direction to be tested
    int direction = 1;

    double load = 1.0;
    double R = 1.0;
    il::Array<double> dd_analytical{3*nodes_coor.size(0)};

    switch (direction) {
        case 1: {
            // For 1 (shear)
            double lame2 = (young*nu)/((1.0+nu)*(1.0-2.0*nu));
            for (int i = 0; i < nodes_coor.size(0); i++){
                dd_analytical[3*i] = ( (8.0*(lame2+2.0*G)*load)/(il::pi*G*(3.0*lame2+4.0*G)) )
                                     * sqrt(abs( pow(R,2.0) - pow(radius[i],2.0) ));
                dd_analytical[3*i+1] = 0.0;
                dd_analytical[3*i+2] = 0.0;
            }
            break;
        }
        case 2: {
            // For 2 (shear)
            double lame2 = (young*nu)/((1.0+nu)*(1.0-2.0*nu));
            for (int i = 0; i < nodes_coor.size(0); i++){
                dd_analytical[3*i] = 0.0;
                dd_analytical[3*i+1] = ( (8.0*(lame2+2.0*G)*load)/(il::pi*G*(3.0*lame2+4.0*G)) )
                                       * sqrt(abs( pow(R,2.0) - pow(radius[i],2.0) ));
                dd_analytical[3*i+2] = 0.0;
            }
            break;
        }
        case 3: {
            // For 3 (normal)
            for (int i = 0; i < nodes_coor.size(0); i++){
                dd_analytical[3*i] = 0.0;
                dd_analytical[3*i+1] = 0.0;
                dd_analytical[3*i+2] = ( (8.0*load)/( il::pi * (young/(1.0 - pow(nu,2.0))) ) )
                                       * sqrt(abs( pow(R,2.0) - pow(radius[i],2.0) ));
            }
        }
    }

    // permute dd
    std::vector<int> perm = test.getPermutation();

    // permute dd vector
    il::Array<double> dd_analytical_perm{3*nodes_coor.size(0)};
    for (int i = 0; i < nodes_coor.size(0); i++){
        dd_analytical_perm[3*i] = dd_analytical[3*perm[i]];
        dd_analytical_perm[3*i+1] = dd_analytical[3*perm[i]+1];
        dd_analytical_perm[3*i+2] = dd_analytical[3*perm[i]+2];
    }

    std::cout << "analytical dd ... " << "\n";
    for (int i = 0; i < 9; i++){
        std::cout << dd_analytical[i] << "\n";
    }

    // convert dd to std vector
    std::vector<double> dd_analytical_std;
    dd_analytical_std.reserve(3 * nodes_coor.size(0));
    for (int i = 0; i < 3 * nodes_coor.size(0); i++){
        dd_analytical_std.push_back(dd_analytical[i]);
    }

    std::vector<double> traction_numerical;
    std::cout << "Doing hmat dot product \n" ;

    traction_numerical = test.hdotProduct(dd_analytical_std);

    // output tractions

    std::cout << "numerical traction ... " << "\n";
    for (int i = 0; i < nodes_coor.size(0); i++){
        std::cout << radius[i] << " (" << traction_numerical[3*i] << ", " << traction_numerical[3*i+1]
                  << ", " << traction_numerical[3*i+2] << ")" << "\n";
    }

    // average traction - only for component 3
    double sum = 0;
    int count_nan = 0;

    for (int i = 0; i < nodes_coor.size(0); i++){
        if (std::isnan(traction_numerical[3*i+2]) == 0){
            sum += traction_numerical[3*i+2];
        } else {
            count_nan++;
        }
    }
    double average_traction = sum / (nodes_coor.size(0)-count_nan);
    std::cout << "average_traction =  " << average_traction << "\n";
    std::cout << "numer of nan's =  " << count_nan << "\n";


//
//
//    for(int i=0; i<x.size(); ++i) std::cout << x[i] << " ";
//    std::cout << "\n" ;
//    std::cout << "Displacement HMAT dot product \n" ;
//    x = displacementHMAT.hdotProduct(xx);
//    for(int i=0; i<x.size(); ++i) std::cout << x[i] << ' ';
//
//    // compute stresses at a set of observation points
//    std::vector<double> coorobsp={-10.,-10.,0.,
//                                  20.,-20.,0.};
//    std::vector<double> mysol = {1.,1.,1.,1.,1.,1.};
//    std::vector<double> bb = tractionHMAT.computeStresses(mysol, coorobsp, 2, properties, coor, conn, true);
//
//    for(int i=0; i<bb.size()/6; ++i) {
//        std::cout << "\n stress at point #" << i << "\n ";
//        for(int j=0; j<6; ++j){
//            std::cout << bb[i*6+j] << " ";
//        }
//    }



    std::cout << "-------------- End of 3DT6 - Penny-shaped crack test ------------- " << "\n";

    return  0;

}


int check3DR0(std::string& vertices_file, std::string& connectivity_file) {


    std::cout << "-------------- test3DR0 ---------------------\n";

    il::Array2D<double> nodes = read_coord_CSV(vertices_file);
    il::Array2D<il::int_t> conn = read_conn_CSV(connectivity_file);

    std::cout << nodes.size(0) << " x " << nodes.size(1) << "\n";

    std::cout << nodes(0,0) << " " << nodes(0,1) << " " << nodes(0,2) <<  "\n";
    std::cout << nodes(1,0) << " " << nodes(1,1) << " " << nodes(1,2) <<  "\n";
    std::cout << nodes(2,0) << " " << nodes(2,1) << " " << nodes(2,2) <<  "\n";

    std::cout << conn.size(0) << " x " << conn.size(1) << "\n";

    std::cout << conn(0,0) << " " << conn(0,1) << " " << conn(0,2) <<  "\n";
    std::cout << conn(1,0) << " " << conn(1,1) << " " << conn(1,2) <<  "\n";
    std::cout << conn(2,0) << " " << conn(2,1) << " " << conn(2,2) <<  "\n";

    bie::Mesh3D mesh(nodes, conn, 0);

    double nu = 0.25;
    double G = 1.0;
    double young = 2.0 * G * (1.0+nu);

    // now we use the BIGWHAM

    // convert to std vectors
    std::vector<double> nodes_flat;
    nodes_flat.reserve(3 * nodes.size(0));
    for (int i = 0; i < nodes.size(0); i++){
        for (int j = 0; j < nodes.size(1); j++){
            nodes_flat.push_back(nodes(i,j));
        }
    }
    std::vector<int64_t> conn_flat;
    conn_flat.reserve(3 * conn.size(0));
    for (int i = 0; i < conn.size(0); i++){
        for (int j = 0; j < conn.size(1); j++){
            conn_flat.push_back(conn(i,j));
        }
    }

    std::cout << "Checking conversion of nodes and conn to std vectors ..." << "\n";
    std::cout << "coor =  " << nodes_flat[0] << " " << nodes_flat[1] << " " << nodes_flat[2] << "\n";
    std::cout << "conn =  " << conn_flat[0] << " " << conn_flat[1] << " " << conn_flat[2] << "\n";

    const std::vector<double> properties = {young, nu}; // Young Modulus , Poisson's ratio
    const int max_leaf_size = 100;
    const double eta_test = 5.;
    const double eps_aca = 0.0001;

    // create HMAT
    const std::string kernel_name = "3DR0_displ";
    Bigwhamio test;
    test.set(nodes_flat,conn_flat,kernel_name,properties,
             max_leaf_size, eta_test, eps_aca);

    std::cout << test.matrixSize(0);
    std::cout << "  \n";
    std::cout << test.matrixSize(1);
    // use the Hdot product
    std::cout<<"\n NoE: " << conn_flat.size()/4;
    std::vector<double>  xx(3*conn_flat.size()/4);
    for(int i=0; i<xx.size(); ++i) xx[i]=1.;
    std::vector<double> res = test.hdotProduct(xx);

    std::cout << "Traction HMAT dot product \n" ;
    for(int i=0; i<xx.size(); ++i) std::cout << res[i] << " ";
    std::cout << "\n" ;

    return 0;

}


int main() {

  std::cout << "++++++++++++++++++++\n";
<<<<<<< HEAD
  test3DR0();
 // perf3DR0();
=======
//    std::string vertices_file ="/home/carlo/BigWhamLink/BigWhamLink/Examples/StaticCrackBenchmarks/vertices.csv";
//    std::string connectivity_file = "/home/carlo/BigWhamLink/BigWhamLink/Examples/StaticCrackBenchmarks/conn.csv";
//    int a = check3DR0(vertices_file,connectivity_file);


  test3DR0();
  //perf3DR0();

>>>>>>> b5d97657
  //test2DP1();

  //testS3DP0();

//  testFullMat();
  testHdot();

//// tests for 3DT6 not updated since the change of interface
//test3DT6Mesh();
//std::string vertices_file = "/home/alexis/bigwham/vertices5000.csv";
//std::string connectivity_file = "/home/alexis/bigwham/connectivity5000.csv";
//test3DT6PennyShaped(vertices_file,connectivity_file);
//test3DT6_PennyShaped(vertices_file,connectivity_file);

//test3DT0();
//// note that here you need to pass the csv files for the mesh (vertices and connectivity)
//std::string vertices_file = "/Users/alexis/BigWhamLink/vertices.csv";
//std::string connectivity_file = "/Users/alexis/BigWhamLink/conn.csv";
//test3DT0_PennyShaped(vertices_file,connectivity_file);

  std::cout << "\n End of BigWham - exe " << "\n";

}
<|MERGE_RESOLUTION|>--- conflicted
+++ resolved
@@ -2205,19 +2205,13 @@
 int main() {
 
   std::cout << "++++++++++++++++++++\n";
-<<<<<<< HEAD
-  test3DR0();
+ //  test3DR0();
  // perf3DR0();
-=======
+
 //    std::string vertices_file ="/home/carlo/BigWhamLink/BigWhamLink/Examples/StaticCrackBenchmarks/vertices.csv";
 //    std::string connectivity_file = "/home/carlo/BigWhamLink/BigWhamLink/Examples/StaticCrackBenchmarks/conn.csv";
 //    int a = check3DR0(vertices_file,connectivity_file);
 
-
-  test3DR0();
-  //perf3DR0();
-
->>>>>>> b5d97657
   //test2DP1();
 
   //testS3DP0();
