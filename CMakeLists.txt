--- conflicted
+++ resolved
@@ -78,7 +78,6 @@
 # file definitions
 ################################################################################
 set(SOURCE_FILES
-<<<<<<< HEAD
     src/hmat/cluster/cluster.h
     src/hmat/cluster/cluster.cpp
     # 2D source code
@@ -128,6 +127,7 @@
     src/elasticity/2d/BIE_elastostatic_segment_0_impls.h
     src/elasticity/2d/BIE_elastostatic_segment_1_impls.h
     src/elasticity/3d/BIE_elastostatic_triangle_0_impls.h
+    src/elasticity/2d/Elastic2D_segment.cpp
     )
 
 add_library(BigWham OBJECT ${SOURCE_FILES})
@@ -150,117 +150,11 @@
 
 add_executable(BigWham_exe  main.cpp)
 target_link_libraries(BigWham_exe BigWhamShared)
-=======
-  # ## CNPY
-  # src/examples/cnpy.cpp
-        ## IL
-        # il/il/io/numpy/numpy.cpp
-        ## hmat
-        src/hmat/cluster/cluster.h
-        src/hmat/cluster/cluster.cpp
-        # 2D source code
-        src/core/Mesh2D.cpp src/core/Mesh2D.h
-        src/core/SegmentData.h
-        src/core/SquareMatrixGenerator.h
-        src/core/BEMesh.h
-        src/elasticity/2d/ElasticS3DP0_element.cpp
-        src/elasticity/2d/Elastic2DP1_element.cpp
-        src/elasticity/PostProcessDDM_2d.cpp
-        src/elasticity/PostProcessDDM_3d.cpp
-
-        # 3D source code
-        src/core/Mesh3D.cpp src/core/Mesh3D.h
-        src/core/FaceData.cpp
-        #  - T6 element
-        src/core/element_utilities.cpp
-        src/elasticity/3d/Elastic3DT6_element.cpp
-        src/elasticity/3d/h_potential_3DT6.cpp
-        src/elasticity/3d/tensor_utilities_3DT6.cpp
-        src/elasticity/3d/ElasticHMatrix3DT6.h
-        #  - T0 element
-        src/elasticity/3d/Elastic3DT0_element.cpp
-        src/elasticity/3d/ElasticHMatrix3DT0.h
-        src/elasticity/3d/ElasticHMatrix3DT0_modes2and3.h
-        #  - R0 element
-        src/elasticity/3d/Elastic3DR0_common.cpp
-        src/elasticity/3d/Elastic3DR0_element.cpp
-        src/elasticity/3d/Elastic3DR0_mode1Cartesian_element.cpp
-        src/elasticity/3d/ElasticHMatrix3DR0.h
-        src/elasticity/3d/ElasticHMatrix3DR0displ.h
-        src/elasticity/3d/ElasticHMatrix3DR0_mode1Cartesian.h
-        src/elasticity/3d/ElasticHMatrix3DR0_modes2and3Cartesian.h
-        # BigWham Interface
-        src/BigWham.h
-        #new
-        src/core/BIE_Kernel.h
-        src/core/BEMesh.h
-        src/core/BoundaryElement.h
-        src/elasticity/BIE_elastostatic.h
-
-        src/core/hierarchical_representation.h
-        src/hmat/hmatrix/toHPattern.cpp
-        src/core/elements/Segment.h
-        src/core/elements/Triangle.h
-        src/core/elements/Rectangle.h
-        src/elasticity/2d/BIE_elastostatic_segment_0_impls.h
-        src/elasticity/2d/BIE_elastostatic_segment_1_impls.h src/elasticity/3d/BIE_elastostatic_triangle_0_impls.h src/elasticity/2d/Elastic2D_segment.cpp src/elasticity/2d/Elastic2D_segment.h)
-
-
-################################################################################
-# buid static library 
-################################################################################
-
-if(BUILD_STATIC_LIB)
-    set(CMAKE_POSITION_INDEPENDENT_CODE True)
-    add_library(BigWham STATIC ${SOURCE_FILES} )
-    
-    if(IL_MKL)
-        target_link_libraries(BigWham  ${CMAKE_MKL_LIBRARIES} )
-    elseif(IL_OPENBLAS)
-        target_link_libraries(BigWham  ${CMAKE_OPENBLAS_LIBRARIES} -lgfortran -lpthread -lm -ltbb)
-    endif()
-    
-    set_target_properties(BigWham PROPERTIES LINKER_LANGUAGE CXX)
-
-    add_executable(BigWham_exe  main.cpp )
-   
-    if(IL_MKL)
-       include_directories(il $ENV{TBBROOT}/include/ $ENV{MKLROOT}/include/)
-    elseif(IL_OPENBLAS)
-       include_directories(il $ENV{TBBROOT}/include/tbb  ${OPENBLASROOT} )
-    endif()
-   
-    target_link_libraries(BigWham_exe BigWham)
-
-    if(IL_MKL)
-        if(APPLE)
-            target_link_directories(BigWham_exe PRIVATE ${OPENMP_LIBRARY})
-            target_link_libraries(BigWham_exe  ${CMAKE_MKL_LIBRARIES} -lpthread -lm -ldl)
-            target_compile_definitions(BigWham PRIVATE IL_MKL=1 IL_BLAS=0 IL_OPENMP=0)
-            target_include_directories(BigWham PRIVATE ${CMAKE_SOURCE_DIR} $ENV{MKLROOT}/include $ENV{TBBROOT}/include $ENV{TBBROOT}/lib )
-        elseif(UNIX)
-            target_link_libraries(BigWham_exe "-Wl,--start-group" ${CMAKE_MKL_LIBRARIES} "-Wl,--end-group" -lpthread -lm -ldl)
-            target_compile_definitions(BigWham PRIVATE IL_MKL=1 IL_BLAS=0 IL_OPENMP=0)
-            target_include_directories(BigWham PRIVATE ${CMAKE_SOURCE_DIR} $ENV{MKLROOT}/include $ENV{TBBROOT}/include)
-        elseif(WIN32) # not tested
-            target_compile_definitions(BigWham PRIVATE IL_MKL=1 IL_BLAS=0 IL_OPENMP=0)
-            target_include_directories(BigWham PRIVATE ${CMAKE_SOURCE_DIR} $ENV{MKLROOT}/include)
-        endif()
-    elseif(IL_OPENBLAS)
-        #target_link_libraries(BigWham_exe BigWham  ${CMAKE_OPENBLAS_LIBRARIES} -lgfortran -lpthread -lm  -ltbb   )
-        target_compile_definitions(BigWham PRIVATE IL_OPENBLAS=1 IL_BLAS=1 IL_OPENMP=0)
-        target_include_directories(BigWham PRIVATE ${CMAKE_SOURCE_DIR}  ${OPENBLASROOT}   $ENV{TBBROOT}/include/tbb )
-       
-    endif()
-endif()
-
->>>>>>> 771db41e
+include(BigWhamTools)
 
 ################################################################
 # Pybind --->use with PYTHON version >=3.7
 ################################################################
-include(BigWhamTools)
-
 message(STATUS "Building python interface: ${BIGWHAM_PYTHON_INTERFACE}")
 if(BIGWHAM_PYTHON_INTERFACE)
     set(PYBIND11_PYTHON_VERSION 3)
@@ -284,7 +178,6 @@
     # set(IL_FOLDER "${CMAKE_SOURCE_DIR}")
     set(TESTED_SOURCE_FILES ${SOURCE_FILES})
     set(UNIT_TEST_FILES
-<<<<<<< HEAD
         il/gtest/src/gtest-all.cc
         # src/elasticity/_test/elasticity_tests.cpp
         src/_test/penny_shaped_crack_analytical_sol.h
@@ -303,7 +196,10 @@
         src/core/_test/triangle_tests.cpp
         src/core/_test/rectangle_tests.cpp
         src/_test/bigwhamio_tests_2d.cpp
-        src/elasticity/_test/triangle0_tests.cpp)
+        src/elasticity/_test/triangle0_tests.cpp
+        src/elasticity/2d/_test/plane_elasticity_segment.cpp
+        src/elasticity/_test/segment0_kernels.cpp
+      )
 
     add_executable(BigWhamElastUnitTest ${UNIT_TEST_FILES} test.cpp)
     target_link_libraries(BigWhamElastUnitTest PUBLIC BigWhamShared)
@@ -311,40 +207,6 @@
     target_include_directories(BigWhamElastUnitTest
         PUBLIC ${CMAKE_SOURCE_DIR}/il/gtest
         )
-=======
-            il/gtest/src/gtest-all.cc
-            # src/elasticity/_test/elasticity_tests.cpp
-            src/_test/penny_shaped_crack_analytical_sol.h
-            src/_test/penny_shaped_crack_analytical_sol.cpp
-            src/core/_test/FaceData_tests.cpp
-            src/elasticity/_test/elastic3DR0_element_tests.cpp
-            #src/_test/elastic3DR0_element_benchmark.cpp
-            src/_test/penny_shaped_crack_analytical_sol_benchmark.cpp
-            src/core/_test/segment_test.cpp src/elasticity/BIE_elastostatic.h src/elasticity/_test/segment0_sp3d_tests.cpp src/core/_test/BEmesh_tests.cpp src/elasticity/_test/elastic_square_matrix_generator_tests.cpp src/core/_test/hierarchical_representation_tests.cpp src/hmat/hmatrix/_test/Hmat_test_gaussian_mat.cpp src/core/_test/triangle_tests.cpp src/core/_test/rectangle_tests.cpp src/_test/bigwhamio_tests_2d.cpp src/elasticity/_test/triangle0_tests.cpp src/elasticity/2d/_test/plane_elasticity_segment.cpp src/elasticity/_test/segment0_kernels.cpp)
-
-    add_executable(BigWhamElastUnitTest ${TESTED_SOURCE_FILES} ${UNIT_TEST_FILES} test.cpp )
-
-    #target_include_directories(BigWhamElastUnitTest PUBLIC ${CMAKE_SOURCE_DIR} ${CMAKE_SOURCE_DIR}/il/gtest ${CMAKE_SOURCE_DIR}/il ${CMAKE_SOURCE_DIR}/Hmat-lib $ENV{MKLROOT}/include )
-    target_include_directories(BigWhamElastUnitTest PUBLIC ${CMAKE_SOURCE_DIR} ${CMAKE_SOURCE_DIR}/il/gtest ${CMAKE_SOURCE_DIR}/il ${CMAKE_SOURCE_DIR}/Hmat-lib ${OPENBLASROOT})
-    if(IL_MKL)
-        if(APPLE)
-            target_link_directories(BigWhamElastUnitTest PRIVATE ${OPENMP_LIBRARY})
-            target_link_libraries(BigWhamElastUnitTest   ${CMAKE_MKL_LIBRARIES}  -lpthread -lm -ldl)
-        elseif(UNIX)
-            target_link_directories(BigWhamElastUnitTest PRIVATE ${OPENMP_LIBRARY})
-            target_link_libraries(BigWhamElastUnitTest "-Wl,--start-group" ${CMAKE_MKL_LIBRARIES} "-Wl,--end-group" -lpthread -lm -ldl)
-
-        elseif(WIN32) # not tested
-            target_compile_definitions(BigWhamElastUnitTest PRIVATE IL_MKL=1 IL_BLAS=0 IL_OPENMP=0)
-            target_include_directories(BigWhamElastUnitTest PRIVATE ${CMAKE_SOURCE_DIR} $ENV{MKLROOT}/include)
-        endif()
-    elseif(IL_OPENBLAS)
-        #target_compile_definitions(BigWhamElastUnitTest PRIVATE IL_OPENBLAS=1 IL_BLAS=1 IL_OPENMP=0)
-        target_link_directories(BigWhamElastUnitTest PRIVATE ${OPENMP_LIBRARY})
-        target_link_libraries(BigWhamElastUnitTest PRIVATE  ${CMAKE_OPENBLAS_LIBRARIES} -lgfortran -lpthread -lm    -ltbb) 
-        target_include_directories(BigWhamElastUnitTest PRIVATE ${CMAKE_SOURCE_DIR}  $ENV{TBBROOT}/include/tbb ${OPENBLASROOT}  )
-    endif()
->>>>>>> 771db41e
 
     # For unit tests: The precondition of our fonctions are checked with assert
     # macros that terminate the program in debug mode. In order to test those macros
