cmake_minimum_required(VERSION 3.7...3.19)

if(${CMAKE_VERSION} VERSION_LESS 3.12)
    cmake_policy(VERSION ${CMAKE_MAJOR_VERSION}.${CMAKE_MINOR_VERSION})
endif()


project(BigWham VERSION 1.0
        DESCRIPTION "This is the library containing the weels"
        LANGUAGES CXX)

project(BigWham_exe VERSION 1.0
        DESCRIPTION "This is the executable of BigWham"
        LANGUAGES CXX)

project(pypart VERSION 1.0
        DESCRIPTION "This will create a shared library to be imported and used in Python"
        LANGUAGES CXX)

project(BigWhamElastUnitTest VERSION 1.0
        DESCRIPTION "This is for testing the weels in BigWham"
        LANGUAGES CXX)

set(CMAKE_CXX_STANDARD 11)

#####################################
# set options: False = 0, True = 1  #
#####################################

set(BUILD_PYTHON_BINDINGS 0)
set(BUILD_GOOGLE_TESTS 0)

set(LLDB_ENABLE_PYTHON 1)
set(CMAKE_VERBOSE_MAKEFILE 1)
set(IL_MKL 1)
set(IL_OPENBLAS 0)
set(IL_OPENMP 0)

set(USE_INTEL 0)  # compiler option
set(USE_STATIC 0) # to add static option to CMAKE_CXX_FLAGS

set(CMAKE_CXX_FLAGS_DEBUG     "${CMAKE_CXX_FLAGS_DEBUG}   -std=c++11")
set(CMAKE_CXX_FLAGS_RELEASE   "${CMAKE_CXX_FLAGS_RELEASE}  -std=c++11 -O3 -mavx2")

if(USE_STATIC)
    set(CMAKE_CXX_FLAGS "${CMAKE_CXX_FLAGS} -static")
endif()


################################################################################
# choose compiler: clang, gcc, intel ???
################################################################################
#
MESSAGE("Detecting the compiler:")
if ("${CMAKE_CXX_COMPILER_ID}" MATCHES "Clang")
    MESSAGE("-- The compiler is: Clang")
elseif ("${CMAKE_CXX_COMPILER_ID}" STREQUAL "GNU")
    MESSAGE("-- The compiler is: GNU")
elseif ("${CMAKE_CXX_COMPILER_ID}" STREQUAL "Intel")
    MESSAGE("-- The compiler is: Intel")
elseif ("${CMAKE_CXX_COMPILER_ID}" STREQUAL "MSVC")
    MESSAGE("-- The compiler is: MSVC")
endif()

if(APPLE)
    MESSAGE("-- located at /usr/bin/")
    set(CMAKE_C_COMPILER /usr/bin/clang)
    set(CMAKE_CXX_COMPILER /usr/bin/clang++)
#    MESSAGE("-- located at /usr/bin/")
#    set(CMAKE_C_COMPILER /usr/local/opt/llvm/bin/clang)
#    set(CMAKE_CXX_COMPILER /usr/local/opt/llvm/bin/clang++)
#    MESSAGE("-- located at /Applications/Xcode.app/Contents/Developer/Toolchains/XcodeDefault.xctoolchain/usr/bin/")
#    set(CMAKE_CXX_COMPILER /Applications/Xcode.app/Contents/Developer/Toolchains/XcodeDefault.xctoolchain/usr/bin/c)
#    set(CMAKE_CXX_COMPILER /Applications/Xcode.app/Contents/Developer/Toolchains/XcodeDefault.xctoolchain/usr/bin/c++)
elseif(UNIX)
    if(USE_INTEL)
        set(CMAKE_C_COMPILER /opt/intel/compilers_and_libraries/linux/bin/intel64/icc)
        set(CMAKE_CXX_COMPILER /opt/intel/compilers_and_libraries/linux/bin/intel64/icpc)
    else()
        set(CMAKE_C_COMPILER /usr/bin/gcc)
        set(CMAKE_CXX_COMPILER /usr/bin/g++)
    endif()
elseif(WIN32)
    if(MINGW)
        set(CMAKE_C_COMPILER C:/msys64/mingw64/bin/gcc)
        set(CMAKE_CXX_COMPILER C:/msys64/mingw64/bin/g++)
    endif()
endif()

################################################################################
# parallel framework
################################################################################

# For OpenMP
if(IL_OPENMP)

    if(APPLE)
        if("${CMAKE_CXX_COMPILER_ID}" MATCHES "Clang")
            MESSAGE("-- OPENMP ENABLED")
            set(CMAKE_CXX_FLAGS "${CMAKE_CXX_FLAGS} -fopenmp=libomp")
            #set(CMAKE_CXX_FLAGS "${CMAKE_CXX_FLAGS} -DNUMBEROFTHREADS=4")
            #             link_directories(/opt/clang-3.9.0/lib)
        elseif("${CMAKE_CXX_COMPILER_ID}" STREQUAL "GNU")
            MESSAGE("-- OPENMP ENABLED")
            set(CMAKE_CXX_FLAGS "${CMAKE_CXX_FLAGS} -fopenmp")
        endif()
    elseif(UNIX)
        if("${CMAKE_CXX_COMPILER_ID}" STREQUAL "Clang")
            MESSAGE("-- OPENMP ENABLED")
            # set(CMAKE_CXX_FLAGS "${CMAKE_CXX_FLAGS} -fopenmp")
            # link_directories(/opt/clang-3.9.0/lib)
        elseif("${CMAKE_CXX_COMPILER_ID}" STREQUAL "GNU")
            MESSAGE("-- OPENMP ENABLED")
            set(CMAKE_CXX_FLAGS "${CMAKE_CXX_FLAGS} -fopenmp")
        elseif("${CMAKE_CXX_COMPILER_ID}" STREQUAL "Intel")
            MESSAGE("-- OPENMP ENABLED")
            set(CMAKE_CXX_FLAGS "${CMAKE_CXX_FLAGS} -qopenmp")
        endif()
    elseif(WIN32)
        if(MINGW)
            MESSAGE("-- OPENMP ENABLED")
            set(CMAKE_CXX_FLAGS "${CMAKE_CXX_FLAGS} -fopenmp")
        endif()
    endif()
endif()

# For TBB
if(IL_TBB)
    set(CMAKE_CXX_FLAGS "${CMAKE_CXX_FLAGS} -DIL_TBB")
    # target_link_libraries(InsideLoop tbb)
endif()

################################################################################
# math framework
################################################################################

# For Intel MKL
if(IL_MKL)
    MESSAGE("Detecting MKL")
    if(APPLE)
        if("${CMAKE_CXX_COMPILER_ID}" MATCHES "Clang")
            MESSAGE("-- The MKL is found at: " $ENV{MKLROOT}/lib/)
            set(CMAKE_CXX_FLAGS "${CMAKE_CXX_FLAGS} -m64 -DIL_MKL -DIL_BLAS")
            #           set(CMAKE_MKL_LIBRARIES mkl_intel_lp64 mkl_core mkl_sequential tbb dl pthread m) #iomp5
            set(CMAKE_MKL_LIBRARIES $ENV{MKLROOT}/lib/libmkl_intel_lp64.a $ENV{MKLROOT}/lib/libmkl_core.a $ENV{MKLROOT}/lib/libmkl_sequential.a  tbb dl  pthread  m) #mkl_intel_thread mkl_sequential  iomp5
            #            link_directories($ENV{MKLROOT}/lib $ENV{MKLROOT}/../compiler/lib $ENV{TBBROOT}/lib)

        elseif("${CMAKE_CXX_COMPILER_ID}" STREQUAL "GNU")
            set(CMAKE_CXX_FLAGS "${CMAKE_CXX_FLAGS} -m64 -DIL_MKL -DIL_BLAS")
            set(CMAKE_EXE_LINKER_FLAGS "${CMAKE_EXE_LINKER_FLAGS} -Wl,--no-as-needed")
            set(CMAKE_MKL_LIBRARIES $ENV{MKLROOT}/lib/libmkl_intel_lp64.a $ENV{MKLROOT}/lib/libmkl_core.a $ENV{MKLROOT}/lib/libmkl_sequential.a  tbb dl  pthread  m) #mkl_intel_thread mkl_sequential  iomp5
            link_directories($ENV{MKLROOT}/lib/intel64_lin)
            link_directories($ENV{MKLROOT}/lib $ENV{MKLROOT}/../compiler/lib )
            # link_directories(/opt/intel/mkl/lib/intel64/opt/intel/compilers_and_libraries/linux/lib/intel64)
        elseif("${CMAKE_CXX_COMPILER_ID}" STREQUAL "Intel")
            set(CMAKE_CXX_FLAGS "${CMAKE_CXX_FLAGS} -mkl=sequential -DIL_MKL -DIL_BLAS")
            set(CMAKE_MKL_LIBRARIES $ENV{MKLROOT}/lib/libmkl_intel_lp64.a $ENV{MKLROOT}/lib/libmkl_core.a $ENV{MKLROOT}/lib/libmkl_sequential.a  tbb dl  pthread  m) #mkl_intel_thread mkl_sequential  iomp5
        endif()
    elseif(UNIX)
        if("${CMAKE_CXX_COMPILER_ID}" MATCHES "Clang")
            set(CMAKE_CXX_FLAGS "${CMAKE_CXX_FLAGS} -m64  -DIL_MKL -DIL_BLAS")
            set(CMAKE_MKL_LIBRARIES mkl_intel_lp64 mkl_core mkl_intel_thread iomp5 dl pthread m)
            link_directories($ENV{MKLROOT}/lib $ENV{MKLROOT}/../compiler/lib )
            # link_directories(/opt/intel/mkl/lib/intel64 /opt/intel/compilers_and_libraries/linux/lib/intel64)
        elseif("${CMAKE_CXX_COMPILER_ID}" STREQUAL "GNU")
            set(CMAKE_CXX_FLAGS "${CMAKE_CXX_FLAGS}  -m64 -lmkl_sequential -DIL_MKL -DIL_BLAS") #-m64
            set(CMAKE_EXE_LINKER_FLAGS "${CMAKE_EXE_LINKER_FLAGS} -Wl,--no-as-needed")
            set(CMAKE_MKL_LIBRARIES $ENV{MKLROOT}/lib/intel64/libmkl_intel_lp64.a $ENV{MKLROOT}/lib/intel64/libmkl_core.a $ENV{MKLROOT}/lib/intel64/libmkl_sequential.a tbb dl pthread m)
            link_directories($ENV{MKLROOT}/lib/intel64 $ENV{MKLROOT}/../compilers_and_libraries/linux/lib/intel64 $ENV{TBBROOT}/lib/intel64/gcc4.8)
            #link_directories($ENV{MKLROOT}/lib $ENV{MKLROOT}/../compiler/lib )
            # link_directories(/opt/intel/mkl/lib/intel64 /opt/intel/compilers_and_libraries/linux/lib/intel64)
        elseif("${CMAKE_CXX_COMPILER_ID}" STREQUAL "Intel")
            set(CMAKE_CXX_FLAGS "${CMAKE_CXX_FLAGS} -mkl=sequential -DIL_MKL -DIL_BLAS")# -mkl=sequential
            set(CMAKE_MKL_LIBRARIES $ENV{MKLROOT}/lib/intel64/libmkl_intel_lp64.a $ENV{MKLROOT}/lib/intel64/libmkl_core.a $ENV{MKLROOT}/lib/intel64/libmkl_sequential.a  tbb dl  pthread  m) #mkl_intel_thread mkl_sequential  iomp5
            link_directories($ENV{MKLROOT}/lib/intel64 $ENV{MKLROOT}/../compilers_and_libraries/linux/lib/intel64)
            #            link_directories(/opt/intel/mkl/lib/intel64 /opt/intel/compilers_and_libraries/linux/lib/intel64)
        endif()
    elseif(WIN32) # to fill up here ...
        if("${CMAKE_CXX_COMPILER_ID}" MATCHES "Clang")
            # to fill up here ...
        elseif("${CMAKE_CXX_COMPILER_ID}" STREQUAL "GNU")
            # to fill up here ...
        elseif("${CMAKE_CXX_COMPILER_ID}" STREQUAL "Intel")
            # to fill up here ...
        endif()
    endif()

    # For OpenBlas
elseif(IL_OPENBLAS)
    if(APPLE)
        set(CMAKE_CXX_FLAGS "${CMAKE_CXX_FLAGS} -DIL_MKL -DIL_OPENBLAS -DIL_BLAS")
        set(CMAKE_OPENBLAS_LIBRARIES "openblas")
    elseif(UNIX)
        set(CMAKE_CXX_FLAGS "${CMAKE_CXX_FLAGS} -DIL_OPENBLAS -DIL_BLAS")
        set(CMAKE_OPENBLAS_LIBRARIES "openblas")
    elseif(WIN32)
        if(MINGW)
            set(CMAKE_CXX_FLAGS "${CMAKE_CXX_FLAGS} -DIL_OPENBLAS -DIL_BLAS")
            set(CMAKE_OPENBLAS_LIBRARIES "openblas")
        endif()
    endif()
endif()


set(SOURCE_FILES_DIR ${PROJECT_SOURCE_DIR}/src)

include_directories(il $ENV{TBBROOT}/include/tbb   src  Hmat-lib .)

MESSAGE("Using TBB:")
MESSAGE("-- The TBB is found at: " $ENV{TBBROOT})

set(SOURCE_FILES
        Hmat-lib/cluster/cluster.h
        Hmat-lib/cluster/cluster.cpp
        # 2D source code
        src/core/Mesh2D.cpp src/core/Mesh2D.h
        src/core/SegmentData.h
        src/elasticity/2d/ElasticS3DP0_element.cpp
        src/elasticity/2d/Elastic2DP1_element.cpp
        src/elasticity/2d/ElasticHMatrix2DP0.h
        src/elasticity/2d/ElasticHMatrix2DP1.h
        src/elasticity/jacobi_prec_assembly.cpp
        src/elasticity/PostProcessDDM_2d.cpp
        src/elasticity/PostProcessDDM_3d.cpp
        src/elasticity/2d/FullMatrixAssembly2D.cpp
        src/elasticity/2d/FullMatrixAssembly2D.h
        # 3D source code
        Hmat-lib/linearAlgebra/factorization/lowRankApproximation.cpp
        src/core/Mesh3D.cpp src/core/Mesh3D.h
        src/core/FaceData.cpp
        #  - T6 element
        src/core/element_utilities.cpp
        src/elasticity/3d/Elastic3DT6_element.cpp
        src/elasticity/3d/h_potential_3DT6.cpp
        src/elasticity/3d/tensor_utilities_3DT6.cpp
        src/elasticity/3d/ElasticHMatrix3DT6.h
        #  - T0 element
        src/elasticity/3d/Elastic3DT0_element.cpp
        src/elasticity/3d/ElasticHMatrix3DT0.h
        #  - R0 element
#        src/elasticity/3d/Elastic3DR0_element.h
        src/elasticity/3d/Elastic3DR0_element.cpp
        src/elasticity/3d/ElasticHMatrix3DR0.h
        # Solver
        src/solvers/HIterativeSolverUtilities.h
        # BigWham Interface
<<<<<<< HEAD
        src/BigWham.h
        src/_test/penny_shaped_crack_analytical_sol.h
        src/_test/penny_shaped_crack_analytical_sol.cpp
        )
=======
        src/BigWham.h)
>>>>>>> 2974dd01

set(CMAKE_POSITION_INDEPENDENT_CODE True)
add_library(BigWham STATIC ${SOURCE_FILES} )
target_link_libraries(BigWham  ${CMAKE_MKL_LIBRARIES} ) #${CMAKE_OPENBLAS_LIBRARIES}

set_target_properties(BigWham PROPERTIES LINKER_LANGUAGE CXX)
add_executable(BigWham_exe  main.cpp )
include_directories(il $ENV{TBBROOT}/include/  )

target_link_libraries(BigWham_exe   BigWham ) #${CMAKE_OPENBLAS_LIBRARIES}

if(IL_MKL)
    if(APPLE)
        target_link_libraries(BigWham_exe   ${CMAKE_MKL_LIBRARIES} -lpthread -lm -ldl)

        target_compile_definitions(BigWham PRIVATE IL_MKL=1 IL_BLAS=1 IL_OPENMP=1)
        target_include_directories(BigWham PRIVATE ${CMAKE_SOURCE_DIR} $ENV{MKLROOT}/include $ENV{TBBROOT}/include $ENV{TBBROOT}/lib)
    elseif(UNIX)
        target_link_libraries(BigWham_exe "-Wl,--start-group" ${CMAKE_MKL_LIBRARIES} "-Wl,--end-group" -lpthread -lm -ldl)

        target_compile_definitions(BigWham PRIVATE IL_MKL=1 IL_BLAS=1 IL_OPENMP=1)
        target_include_directories(BigWham PRIVATE ${CMAKE_SOURCE_DIR} $ENV{MKLROOT}/include $ENV{TBBROOT}/include)
        # target_include_directories(HFPx2D PRIVATE ${CMAKE_SOURCE_DIR} /opt/intel/mkl/include)
    elseif(WIN32)
        target_compile_definitions(BigWham PRIVATE IL_MKL=1 IL_BLAS=1 IL_OPENMP=1)
        target_include_directories(BigWham PRIVATE ${CMAKE_SOURCE_DIR} $ENV{MKLROOT}/include)
    endif()
elseif(IL_OPENBLAS)
    target_compile_definitions(BigWham PRIVATE IL_OPENBLAS=1 IL_BLAS=1 IL_OPENMP=1)
    target_include_directories(BigWham PRIVATE ${CMAKE_SOURCE_DIR})
endif()

################################################################
# Pybind
################################################################
if(BUILD_PYTHON_BINDINGS)
    add_library(part SHARED  ${SOURCE_FILES})

    target_link_libraries(part  ${CMAKE_MKL_LIBRARIES} -lpthread -lm -ldl) #${CMAKE_OPENBLAS_LIBRARIES}
    if(IL_MKL)
        if(APPLE)
            target_compile_definitions(part PRIVATE IL_MKL=1 IL_BLAS=1 IL_OPENMP=1)
            target_include_directories(part PRIVATE ${CMAKE_SOURCE_DIR} $ENV{MKLROOT}/include $ENV{TBBROOT}/include)
        elseif(UNIX)
            target_compile_definitions(part PRIVATE IL_MKL=1 IL_BLAS=1 IL_OPENMP=1)
            target_include_directories(part PRIVATE ${CMAKE_SOURCE_DIR} $ENV{MKLROOT}/include $ENV{TBBROOT}/include)
            # target_include_directories(HFPx2D PRIVATE ${CMAKE_SOURCE_DIR} /opt/intel/mkl/include)
        elseif(WIN32)
            target_compile_definitions(part PRIVATE IL_MKL=1 IL_BLAS=1 IL_OPENMP=1)
            target_include_directories(part PRIVATE ${CMAKE_SOURCE_DIR} $ENV{MKLROOT}/include)
        endif()
    elseif(IL_OPENBLAS)
        target_compile_definitions(part PRIVATE IL_OPENBLAS=1 IL_BLAS=1 IL_OPENMP=1)
        target_include_directories(part PRIVATE ${CMAKE_SOURCE_DIR})
    endif()

    # use this
    add_subdirectory(${PROJECT_SOURCE_DIR}/pybind11-master)
    include_directories(${PROJECT_SOURCE_DIR}/pybind11-master/include/  )
    # or use
    # find_package(pybind11 REQUIRED)
    add_library(pypart MODULE ${PROJECT_SOURCE_DIR}/src/pypart.cpp)
    target_link_libraries(pypart PRIVATE pybind11::module part)

    # this command is needed to copy the library pypart to a specific location
    add_custom_command(TARGET pypart POST_BUILD
            COMMAND ${CMAKE_COMMAND} -E copy $<TARGET_FILE:pypart> ${PROJECT_SOURCE_DIR}/pybind_test/pypart.so
            COMMENT "Created  ${PROJECT_SOURCE_DIR}/pybind_test/pypart.so")
endif()
################################################################################
# For Unit Tests
################################################################################
if(BUILD_GOOGLE_TESTS)
    set(IL_FOLDER "${CMAKE_SOURCE_DIR}")

    set(CMAKE_CXX_FLAGS "${CMAKE_CXX_FLAGS} -DIL_FOLDER='\"${IL_FOLDER}\"'")
    set(TESTED_SOURCE_FILES ${SOURCE_FILES})
    set(UNIT_TEST_FILES
            il/gtest/src/gtest-all.cc
            #src/elasticity/_test/elasticity_tests.cpp
            src/core/_test/FaceData_tests.cpp
            src/elasticity/_test/elastic3DR0_element_tests.cpp
            src/_test/elastic3DR0_element_benchmark.cpp
            src/_test/penny_shaped_crack_analytical_sol_benchmark.cpp
            )



    add_executable(BigWhamElastUnitTest ${TESTED_SOURCE_FILES} ${UNIT_TEST_FILES} test.cpp )

    target_include_directories(BigWhamElastUnitTest PUBLIC ${CMAKE_SOURCE_DIR} ${CMAKE_SOURCE_DIR}/il/gtest ${CMAKE_SOURCE_DIR}/il ${CMAKE_SOURCE_DIR}/Hmat-lib)
    target_link_libraries(BigWhamElastUnitTest ${CMAKE_MKL_LIBRARIES} pthread)

    # For unit tests: The precondition of our fonctions are checked with assert
    # macros that terminate the program in debug mode. In order to test those macros
    # in our unit tests, the flag IL_UNIT_TEST turns them into exceptions that can
    # be caught and checked.
    target_compile_options(BigWhamElastUnitTest PRIVATE "-DIL_UNIT_TEST")
endif()<|MERGE_RESOLUTION|>--- conflicted
+++ resolved
@@ -244,14 +244,10 @@
         # Solver
         src/solvers/HIterativeSolverUtilities.h
         # BigWham Interface
-<<<<<<< HEAD
         src/BigWham.h
         src/_test/penny_shaped_crack_analytical_sol.h
         src/_test/penny_shaped_crack_analytical_sol.cpp
         )
-=======
-        src/BigWham.h)
->>>>>>> 2974dd01
 
 set(CMAKE_POSITION_INDEPENDENT_CODE True)
 add_library(BigWham STATIC ${SOURCE_FILES} )
