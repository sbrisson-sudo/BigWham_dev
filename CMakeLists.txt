--- conflicted
+++ resolved
@@ -63,7 +63,6 @@
 endif()
 
 if(APPLE)
-<<<<<<< HEAD
     MESSAGE("-- located at /usr/bin/")
     set(CMAKE_C_COMPILER /usr/bin/clang)
     set(CMAKE_CXX_COMPILER /usr/bin/clang++)
@@ -73,17 +72,6 @@
 #    MESSAGE("-- located at /Applications/Xcode.app/Contents/Developer/Toolchains/XcodeDefault.xctoolchain/usr/bin/")
 #    set(CMAKE_CXX_COMPILER /Applications/Xcode.app/Contents/Developer/Toolchains/XcodeDefault.xctoolchain/usr/bin/c)
 #    set(CMAKE_CXX_COMPILER /Applications/Xcode.app/Contents/Developer/Toolchains/XcodeDefault.xctoolchain/usr/bin/c++)
-=======
-#    MESSAGE("-- located at /usr/bin/")
-#    set(CMAKE_C_COMPILER /usr/bin/clang)
-#    set(CMAKE_CXX_COMPILER /usr/bin/clang++)
-#    MESSAGE("-- located at /usr/bin/")
-#    set(CMAKE_C_COMPILER /usr/local/opt/llvm/bin/clang)
-#    set(CMAKE_CXX_COMPILER /usr/local/opt/llvm/bin/clang++)
-    MESSAGE("-- located at /Applications/Xcode.app/Contents/Developer/Toolchains/XcodeDefault.xctoolchain/usr/bin/")
-    set(CMAKE_CXX_COMPILER /Applications/Xcode.app/Contents/Developer/Toolchains/XcodeDefault.xctoolchain/usr/bin/c)
-    set(CMAKE_CXX_COMPILER /Applications/Xcode.app/Contents/Developer/Toolchains/XcodeDefault.xctoolchain/usr/bin/c++)
->>>>>>> cf6979de
 elseif(UNIX)
     if(USE_INTEL)
         set(CMAKE_C_COMPILER /opt/intel/compilers_and_libraries/linux/bin/intel64/icc)
@@ -289,72 +277,6 @@
     target_include_directories(BigWham PRIVATE ${CMAKE_SOURCE_DIR})
 endif()
 
-<<<<<<< HEAD
-#################################################################
-## Pybind
-#################################################################
-#add_library(party SHARED  ${SOURCE_FILES})
-#
-#target_link_libraries(party  ${CMAKE_MKL_LIBRARIES} -lpthread -lm -ldl) #${CMAKE_OPENBLAS_LIBRARIES}
-#if(IL_MKL)
-#    if(APPLE)
-#        target_compile_definitions(party PRIVATE IL_MKL=1 IL_BLAS=1 IL_OPENMP=1)
-#        target_include_directories(party PRIVATE ${CMAKE_SOURCE_DIR} $ENV{MKLROOT}/include $ENV{TBBROOT}/include)
-#    elseif(UNIX)
-#        target_compile_definitions(party PRIVATE IL_MKL=1 IL_BLAS=1 IL_OPENMP=1)
-#        target_include_directories(party PRIVATE ${CMAKE_SOURCE_DIR} $ENV{MKLROOT}/include $ENV{TBBROOT}/include)
-#        # target_include_directories(HFPx2D PRIVATE ${CMAKE_SOURCE_DIR} /opt/intel/mkl/include)
-#    elseif(WIN32)
-#        target_compile_definitions(party PRIVATE IL_MKL=1 IL_BLAS=1 IL_OPENMP=1)
-#        target_include_directories(party PRIVATE ${CMAKE_SOURCE_DIR} $ENV{MKLROOT}/include)
-#    endif()
-#elseif(IL_OPENBLAS)
-#    target_compile_definitions(party PRIVATE IL_OPENBLAS=1 IL_BLAS=1 IL_OPENMP=1)
-#    target_include_directories(party PRIVATE ${CMAKE_SOURCE_DIR})
-#endif()
-#
-## use this
-#add_subdirectory(${PROJECT_SOURCE_DIR}/pybind11-master)
-#include_directories(${PROJECT_SOURCE_DIR}/pybind11-master/include/  )
-## or use
-## find_package(pybind11 REQUIRED)
-#add_library(pyparty MODULE ${PROJECT_SOURCE_DIR}/src/pyparty.cpp)
-#target_link_libraries(pyparty PRIVATE pybind11::module party)
-#
-## this command is needed to copy the library pyparty to a specific location
-#add_custom_command(TARGET pyparty POST_BUILD
-#        COMMAND ${CMAKE_COMMAND} -E copy $<TARGET_FILE:pyparty> ${PROJECT_SOURCE_DIR}/pybind_test/pyparty.so
-#        COMMENT "Created  ${PROJECT_SOURCE_DIR}/pybind_test/pyparty.so")
-#
-#################################################################################
-## For Unit Tests
-#################################################################################
-#set(IL_FOLDER "${CMAKE_SOURCE_DIR}")
-#
-#set(CMAKE_CXX_FLAGS "${CMAKE_CXX_FLAGS} -DIL_FOLDER='\"${IL_FOLDER}\"'")
-#set(TESTED_SOURCE_FILES ${SOURCE_FILES})
-#set(UNIT_TEST_FILES
-#        il/gtest/src/gtest-all.cc
-#        #src/elasticity/_test/elasticity_tests.cpp
-#        src/core/_test/FaceData_tests.cpp
-#        src/elasticity/_test/elastic3DR0_element_tests.cpp
-#        src/_test/elastic3DR0_element_benchmark.cpp
-#        src/_test/penny_shaped_crack_sol.h
-#        )
-#
-#
-#
-#add_executable(BigWhamElastUnitTest ${TESTED_SOURCE_FILES} ${UNIT_TEST_FILES} test.cpp )
-#
-#target_include_directories(BigWhamElastUnitTest PUBLIC ${CMAKE_SOURCE_DIR} ${CMAKE_SOURCE_DIR}/il/gtest ${CMAKE_SOURCE_DIR}/il ${CMAKE_SOURCE_DIR}/Hmat-lib)
-#target_link_libraries(BigWhamElastUnitTest ${CMAKE_MKL_LIBRARIES} pthread)
-#
-## For unit tests: The precondition of our fonctions are checked with assert
-## macros that terminate the program in debug mode. In order to test those macros
-## in our unit tests, the flag IL_UNIT_TEST turns them into exceptions that can
-## be caught and checked.
-#target_compile_options(BigWhamElastUnitTest PRIVATE "-DIL_UNIT_TEST")
-=======
 ################################################################
 # Pybind
 ################################################################
@@ -421,5 +343,4 @@
     # in our unit tests, the flag IL_UNIT_TEST turns them into exceptions that can
     # be caught and checked.
     target_compile_options(BigWhamElastUnitTest PRIVATE "-DIL_UNIT_TEST")
-endif()
->>>>>>> cf6979de
+endif()