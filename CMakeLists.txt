--- conflicted
+++ resolved
@@ -166,11 +166,9 @@
             link_directories($ENV{MKLROOT}/lib $ENV{MKLROOT}/../compiler/lib )
             # link_directories(/opt/intel/mkl/lib/intel64 /opt/intel/compilers_and_libraries/linux/lib/intel64)
         elseif("${CMAKE_CXX_COMPILER_ID}" STREQUAL "GNU")
-<<<<<<< HEAD
+
             set(CMAKE_CXX_FLAGS "${CMAKE_CXX_FLAGS}  -m64 -lmkl_sequential -DIL_MKL ") #-m64 -DIL_BLAS
-=======
-            set(CMAKE_CXX_FLAGS "${CMAKE_CXX_FLAGS}  -m64 -lmkl_sequential -DIL_MKL -DIL_BLAS")
->>>>>>> b5d97657
+
             set(CMAKE_EXE_LINKER_FLAGS "${CMAKE_EXE_LINKER_FLAGS} -Wl,--no-as-needed")
             set(CMAKE_MKL_LIBRARIES $ENV{MKLROOT}/lib/intel64/libmkl_intel_lp64.a $ENV{MKLROOT}/lib/intel64/libmkl_core.a $ENV{MKLROOT}/lib/intel64/libmkl_sequential.a tbb dl pthread m)
             link_directories($ENV{MKLROOT}/lib/intel64 $ENV{TBBROOT}/lib/intel64/gcc4.8)
