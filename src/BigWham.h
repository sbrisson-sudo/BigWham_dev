--- conflicted
+++ resolved
@@ -191,11 +191,7 @@
                           std::cout << "H mat set : CR = " << il::compressionRatio(h_)
                                     << " eps_aca " << epsilon_aca_ << " eta " << eta_ << "\n";
                           tt.Reset();
-<<<<<<< HEAD
-                        } else if (kernel_=="3DT6" || kernel_ == "3DR0_displ" || kernel_ == "3DR0") {
-=======
-                        } else if (kernel_=="3DT6" || kernel_ == "3DR0_displ" || kernel_ == "3DR0_traction" || kernel_=="3DT0") {
->>>>>>> 2974dd01
+                        } else if (kernel_=="3DT6" || kernel_ == "3DR0_displ" || kernel_ == "3DR0" || kernel_=="3DT0") {
                           // check this  NOTE 1: the 3D mesh uses points and connectivity matrix that are
                           // transposed w.r. to the 2D mesh
 
@@ -206,12 +202,8 @@
                           il::int_t nnodes_elts = 0; // n of nodes per element
                           int p = 0; // interpolation order
                           if (kernel_=="3DT6") {nnodes_elts = 3; p = 2;}
-<<<<<<< HEAD
+                          else if (kernel_=="3DT0") {nnodes_elts = 3; p = 0;}
                           else if (kernel_ == "3DR0_displ" || kernel_ == "3DR0") {nnodes_elts = 4; p = 0;}
-=======
-                          else if (kernel_=="3DT0") {nnodes_elts = 3; p = 0;}
-                          else if (kernel_ == "3DR0_displ" || kernel_ == "3DR0_traction") {nnodes_elts = 4; p = 0;}
->>>>>>> 2974dd01
                           else {std::cout << "Invalid kernel name ---\n"; il::abort(); };
 
                           IL_ASSERT(conn.size() % nnodes_elts == 0);
@@ -601,13 +593,8 @@
 
           int getNodesPerElem()
           {        int nnodes_elts =0;
-<<<<<<< HEAD
-                 if (kernel_=="3DT6") {nnodes_elts = 3; }
+                 if (kernel_=="3DT6" || kernel_ == "3DT0") {nnodes_elts = 3; }
                  else if (kernel_ == "3DR0_displ" || kernel_ == "3DR0") {nnodes_elts = 4; }
-=======
-                 if (kernel_=="3DT6" || kernel_ == "3DT0") {nnodes_elts = 3; }
-                 else if (kernel_ == "3DR0_displ" || kernel_ == "3DR0_traction") {nnodes_elts = 4; }
->>>>>>> 2974dd01
                  else if (kernel_ == "2DP1") {nnodes_elts = 2;}
                  else if (kernel_ == "S3DP0") {nnodes_elts = 3;}
                  else {std::cout << "Invalid kernel name ---\n"; il::abort(); };
@@ -617,12 +604,8 @@
           int getInterpOrder()
           {     int p =1000;
                 if (kernel_=="3DT6") {p = 2;}
-<<<<<<< HEAD
+                else if (kernel_ == "3DT0") {p = 0;}
                 else if (kernel_ == "3DR0_displ" || kernel_ == "3DR0") {p = 0;}
-=======
-                else if (kernel_ == "3DT0") {p = 0;}
-                else if (kernel_ == "3DR0_displ" || kernel_ == "3DR0_traction") {p = 0;}
->>>>>>> 2974dd01
                 else if (kernel_ == "2DP1") {p = 1;}
                 else if (kernel_ == "S3DP0") {p = 0;}
                 else {std::cout << "Invalid kernel name ---\n"; il::abort(); };
@@ -741,14 +724,10 @@
                         bie::Mesh3D mesh3d(Coor, Conn, p);
                         std::cout << "\n WARNING: not implemented !!\n";
                         il::abort();
-<<<<<<< HEAD
-                    } else if (kernel_ == "3DR0" || kernel_ == "3DR0_displ") {
-=======
                     } else if (kernel_ == "3DT0") {
                         bie::Mesh3D mesh3d(Coor, Conn, p, false);
                         stress = bie::computeStresses3D(pts, mesh3d, elas, solu, bie::point_stress_3DT0, are_dd_global);
-                    } else if (kernel_ == "3DR0_traction") {
->>>>>>> 2974dd01
+                    } else if (kernel_ == "3DR0" || kernel_ == "3DR0_displ") {
                         bie::Mesh3D mesh3d(Coor, Conn, p, false);
                         stress = bie::computeStresses3D(pts, mesh3d, elas, solu, bie::point_stress_3DR0, are_dd_global);
                     }
