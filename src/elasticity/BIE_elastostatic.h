--- conflicted
+++ resolved
@@ -60,15 +60,10 @@
             kernel_properties_=prop;
         }
 
-<<<<<<< HEAD
-         virtual std::vector<double>  influence(Es source_elt,il::int_t i_s,Er receiver_elt, il::int_t i_r) const;
-=======
         bool isLocalUnknowns() const {return local_unknowns_;};
         bool isLocalCoVariables() const {return local_co_variables_;};
 
-        virtual std::vector<double>  influence(Es source_elt,il::int_t i_s,Er receiver_elt, il::int_t i_r) const {} ;
-
->>>>>>> dbc2affb
+        virtual std::vector<double>  influence(Es source_elt,il::int_t i_s,Er receiver_elt, il::int_t i_r) const;
     };
 
   // BRICE : TODO WHY THIS IS HERE
