--- conflicted
+++ resolved
@@ -69,12 +69,8 @@
         endif()
     endif()
 endforeach()
-<<<<<<< HEAD
 list(REMOVE_DUPLICATES CBLAS_LIBRARY_DIRS)
 set(CBLAS_LIBRARY_DIRS ${CBLAS_LIBRARY_DIRS} PARENT_SCOPE)
-
-=======
->>>>>>> 382d6ad0
 
 find_path(CBLAS_INCLUDE_DIR NAMES cblas.h mkl_cblas.h
     HINTS ${_cblas_potential_include_dir}
